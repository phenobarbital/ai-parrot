#!/usr/bin/env python
"""Navigator AI Parrot.

    Chatbot services for Navigator, based on Langchain.
See:
https://github.com/phenobarbital/ai-parrot
"""
import ast
from os import path

from Cython.Build import cythonize
from setuptools import Extension, find_packages, setup
from setuptools.command.build_ext import build_ext

def get_path(filename):
    return path.join(path.dirname(path.abspath(__file__)), filename)


def readme():
    with open(get_path('README.md'), encoding='utf-8') as rd:
        return rd.read()


version = get_path('parrot/version.py')
with open(version, 'r', encoding='utf-8') as meta:
    # exec(meta.read())
    t = compile(meta.read(), version, 'exec', ast.PyCF_ONLY_AST)
    for node in (n for n in t.body if isinstance(n, ast.Assign)):
        if len(node.targets) == 1:
            name = node.targets[0]
            if isinstance(name, ast.Name) and \
                    name.id in {
                        '__version__',
                        '__title__',
                        '__description__',
                        '__author__',
                        '__license__', '__author_email__'}:
                v = node.value
                if name.id == '__version__':
                    __version__ = v.s
                if name.id == '__title__':
                    __title__ = v.s
                if name.id == '__description__':
                    __description__ = v.s
                if name.id == '__license__':
                    __license__ = v.s
                if name.id == '__author__':
                    __author__ = v.s
                if name.id == '__author_email__':
                    __author_email__ = v.s

COMPILE_ARGS = ["-O2"]

extensions = [
    Extension(
        name='parrot.exceptions',
        sources=['parrot/exceptions.pyx'],
        extra_compile_args=COMPILE_ARGS,
        language="c"
    ),
    Extension(
        name='parrot.utils.types',
        sources=['parrot/utils/types.pyx'],
        extra_compile_args=COMPILE_ARGS,
        language="c++"
    ),
    Extension(
        name='parrot.utils.parsers.toml',
        sources=['parrot/utils/parsers/toml.pyx'],
        extra_compile_args=COMPILE_ARGS,
        language="c"
    ),
]

# Custom build_ext command to ensure cythonization during the build step
class BuildExtensions(build_ext):
    """Custom build_ext command to ensure cythonization during the build step."""
    def build_extensions(self):
        try:
            from Cython.Build import cythonize  # pylint: disable=import-outside-toplevel
            self.extensions = cythonize(self.extensions)
        except ImportError:
            print(
                "Cython not found. Extensions will be compiled without cythonization!"
            )
        super().build_extensions()

setup(
    name=__title__,
    version=__version__,
    author='Jesus Lara',
    author_email='jesuslara@phenobarbital.info',
    url='https://github.com/phenobarbital/ai-parrot',
    description=__description__,
    long_description=readme(),
    long_description_content_type='text/markdown',
    license=__license__,
    python_requires=">=3.9.20",
    keywords=['asyncio', 'asyncpg', 'aioredis', 'aiomcache', 'langchain', 'chatbot', 'agents'],
    platforms=['POSIX'],
    classifiers=[
        "Development Status :: 4 - Beta",
        "Intended Audience :: Developers",
        "Operating System :: POSIX :: Linux",
        "Environment :: Web Environment",
        "License :: OSI Approved :: MIT License",
        "Topic :: Software Development :: Build Tools",
        "Topic :: Software Development :: Libraries :: Python Modules",
        "Programming Language :: Python :: 3.9",
        "Programming Language :: Python :: 3.10",
        "Programming Language :: Python :: 3.11",
        "Programming Language :: Python :: 3.12",
        "Programming Language :: Python :: 3 :: Only",
        "Framework :: AsyncIO",
    ],
    packages=find_packages(
        exclude=[
            "bin",
            "contrib",
            "docs",
            "documents",
            "tests",
            "examples",
            "libraries",
            "db",
            "cache",
            ".jupyter",
            "locale",
            "lab",
            "notebooks",
            "resources",
            "static",
            "templates"
        ]
    ),
    package_data={"parrot": ["py.typed"]},
    setup_requires=[
        "setuptools_scm>=8.0.4",
        "wheel>=0.44.0",
        'Cython==3.0.11',
    ],
    install_requires=[
        "Cython==3.0.11",
        "accelerate==0.34.2",
        "langchain>=0.2.6",
        "langchain-community>=0.2.6",
        "langchain-core>=0.2.32",
        "langchain-experimental==0.0.62",
        "langchainhub==0.1.15",
        "langchain-text-splitters==0.2.2",
        "langchain-huggingface==0.0.3",
        "huggingface-hub==0.23.5",
        "llama-index==0.10.20",
        "llama_cpp_python==0.2.56",
        "bitsandbytes==0.43.3",
        "Cartopy==0.22.0",
        "chromadb==0.4.24",
        "datasets==2.18.0",
        "faiss-cpu==1.8.0",
        "fastavro==1.9.4",
        "gunicorn==21.2.0",
        "jq==1.7.0",
        "rank_bm25==0.2.2",
        "matplotlib==3.8.3",
        "numba==0.59.0",
        "querysource>=3.12.10",
        "safetensors>=0.4.3",
        "sentence-transformers==3.0.1",
        "tabulate==0.9.0",
        "tiktoken==0.7.0",
        "tokenizers==0.19.1",
        "selenium>=4.18.1",
        "webdriver_manager>=4.0.1",
        "transitions==0.9.0",
        "sentencepiece==0.2.0",
        "duckduckgo-search==5.3.0",
        "google-search-results==2.4.2",
        "google-api-python-client>=2.86.0",
        "gdown==5.1.0",
        "weasyprint==61.2",
        "markdown2==2.4.13",
        "fastembed==0.3.4",
        "yfinance==0.2.40",
        "youtube_search==2.1.2",
        "wikipedia==1.4.0",
        "mediawikiapi==1.2",
        # "wikibase-rest-api-client==0.2.1",
        # "asknews==0.7.30",
        "pyowm==3.3.0",
        "O365==2.0.35",
        "stackapi==0.3.1",
        "torchvision==0.19.1",
        "tf-keras==2.17.0"
    ],
    extras_require={
        "loaders": [
            "unstructured==0.14.3",
            "unstructured-client==0.18.0",
            "youtube-transcript-api==0.6.2",
            "pymupdf==1.24.4",
            "pymupdf4llm==0.0.1",
            "pdf4llm==0.0.6",
            "PyPDF2==3.0.1",
            "pdfminer.six==20231228",
            "pdfplumber==0.11.0",
            "GitPython==3.1.42",
            "opentelemetry-sdk==1.24.0",
            "rapidocr-onnxruntime==1.3.15",
            "pytesseract==0.3.10",
            "python-docx==1.1.0",
            "python-pptx==0.6.23",
            "docx2txt==0.8",
            "pytube==15.0.0",
            "pydub==0.25.1",
            "markdownify==0.12.1",
            "yt_dlp==2024.4.9",
            "moviepy==1.0.3",
            "mammoth==1.7.1",
            "paddlepaddle==2.6.1",
            "paddlepaddle_gpu==2.6.1",
            "paddleocr==2.8.1",
            "ftfy==6.2.3",
            "librosa==0.10.1",
            "XlsxWriter==3.2.0",
            # "xformers==0.0.27.post2",
            "timm==1.0.9",
<<<<<<< HEAD
            "simsimd==4.3.1",
            "opencv-python==4.10.0.84"
=======
            "easyocr==1.7.1"
>>>>>>> 663f72e0
        ],
        "anthropic": [
            "langchain-anthropic==0.1.11",
            "anthropic==0.25.2",
        ],
        "openai": [
            "langchain-openai==0.1.21",
            "openai==1.40.3",
            "llama-index-llms-openai==0.1.11",
            "tiktoken==0.7.0"
        ],
        "google": [
            "langchain-google-vertexai==1.0.10",
            "langchain-google-genai==1.0.10",
            "vertexai==1.65.0"
        ],
        "hunggingfaces": [
            "llama-index-llms-huggingface==0.2.7"
        ],
        "groq": [
            "groq==0.11.0",
            "langchain-groq==0.1.9"
        ],
        "qdrant": [
            "qdrant-client==1.8.0",
        ],
        "milvus": [
            "langchain-milvus>=0.1.4",
            "milvus==2.3.5",
            "pymilvus==2.4.6",
        ],
        "crew": [
            "colbert-ai==0.2.19",
            "vanna==0.3.4", # Vanna:
            "crewai[tools]==0.28.8"
        ],
        "analytics": [
            "annoy==1.17.3",
            "gradio_tools==0.0.9",
            "gradio-client==0.2.9",
            "streamlit==1.37.1",
            # "timm==0.9.16", # image-processor
            # "ultralytics==8.2.4", # image-processor
            # "albumentations-1.4.4",
            # "yolov8-0.0.2"
        ]
    },
    tests_require=[
        'pytest>=7.2.2',
        'pytest-asyncio==0.21.1',
        'pytest-xdist==3.3.1',
        'pytest-assume==2.4.3'
    ],
    test_suite='tests',
    ext_modules=cythonize(extensions),
    # cmdclass={"build_ext": BuildExtensions},
    project_urls={  # Optional
        'Source': 'https://github.com/phenobarbital/ai-parrot',
        'Tracker': 'https://github.com/phenobarbital/ai-parrot/issues',
        'Documentation': 'https://github.com/phenobarbital/ai-parrot/',
        "Funding": "https://paypal.me/phenobarbital",
        "Say Thanks!": "https://saythanks.io/to/phenobarbital",
    },
)<|MERGE_RESOLUTION|>--- conflicted
+++ resolved
@@ -190,7 +190,8 @@
         "O365==2.0.35",
         "stackapi==0.3.1",
         "torchvision==0.19.1",
-        "tf-keras==2.17.0"
+        "tf-keras==2.17.0",
+        "simsimd==4.3.1",
     ],
     extras_require={
         "loaders": [
@@ -224,12 +225,9 @@
             "XlsxWriter==3.2.0",
             # "xformers==0.0.27.post2",
             "timm==1.0.9",
-<<<<<<< HEAD
             "simsimd==4.3.1",
             "opencv-python==4.10.0.84"
-=======
             "easyocr==1.7.1"
->>>>>>> 663f72e0
         ],
         "anthropic": [
             "langchain-anthropic==0.1.11",
