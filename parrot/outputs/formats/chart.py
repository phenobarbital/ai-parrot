from typing import Any, Optional
from abc import abstractmethod
import re
import html
import uuid
from pathlib import Path
from pygments import highlight
from pygments.lexers.python import PythonLexer
from pygments.formatters.html import HtmlFormatter

try:
    from ipywidgets import HTML as IPyHTML
    IPYWIDGETS_AVAILABLE = True
except ImportError:
    IPYWIDGETS_AVAILABLE = False

from .base import BaseRenderer


class BaseChart(BaseRenderer):
    """Base class for chart renderers - extends BaseRenderer with chart-specific methods"""

    @staticmethod
    def _extract_code(content: str) -> Optional[str]:
        """Extract Python code from markdown blocks."""
        pattern = r'```(?:python)?\n(.*?)```'
        matches = re.findall(pattern, content, re.DOTALL)
        return matches[0].strip() if matches else None

    @staticmethod
    def _highlight_code(code: str, theme: str = 'monokai') -> str:
        """Apply syntax highlighting to code."""
        try:
            formatter = HtmlFormatter(style=theme, noclasses=True, cssclass='code')
            return highlight(code, PythonLexer(), formatter)
        except ImportError:
            escaped = html.escape(code)
            return f'<pre class="code"><code>{escaped}</code></pre>'

    @staticmethod
    def _wrap_for_environment(content: Any, environment: str) -> Any:
        """Wrap content based on environment."""
        if isinstance(content, str) and environment in {'jupyter', 'ipython', 'colab'} and IPYWIDGETS_AVAILABLE:
                return IPyHTML(value=content)
        return content

    @staticmethod
    def _build_code_section(code: str, theme: str, icon: str = "📊") -> str:
        """Build collapsible code section."""
        highlighted = BaseChart._highlight_code(code, theme)
        return f'''
        <details class="ap-code-accordion">
            <summary class="ap-code-header">
                <span>{icon} View Code</span>
                <span class="ap-toggle-icon">▶</span>
            </summary>
            <div class="ap-code-content">
                {highlighted}
            </div>
        </details>
        '''

    @staticmethod
    def _render_error(error: str, code: str, theme: str) -> str:
        """Render error message with code."""
        highlighted = BaseChart._highlight_code(code, theme)
        return f'''
        {BaseChart._get_chart_styles()}
        <div class="ap-error-container">
            <h3>⚠️ Chart Generation Error</h3>
            <p class="ap-error-message">{error}</p>
            <details class="ap-code-accordion" open>
                <summary class="ap-code-header">Code with Error</summary>
                <div class="ap-code-content">{highlighted}</div>
            </details>
        </div>
        '''

    @staticmethod
    def _get_chart_styles() -> str:
        """CSS styles specific to charts."""
        return '''
        <style>
<<<<<<< HEAD
            .chart-container {
=======
            .ap-chart-container {
                background: white;
>>>>>>> ff960e06
                border-radius: 8px;
            }
            .ap-chart-wrapper {
                min-height: 400px;
                justify-content: center;
                align-items: center;
            }
            .ap-chart-guidance {
                background: #f0f4ff;
                border-left: 4px solid #667eea;
                padding: 16px 20px;
                border-radius: 6px;
            }
            .ap-chart-guidance h3 {
                font-size: 16px;
                font-weight: 600;
                color: #364152;
            }
            .ap-chart-guidance ol {
                margin: 0 0 0 20px;
                padding: 0;
            }
            .ap-chart-guidance li {
                margin-bottom: 6px;
                line-height: 1.4;
            }
            .ap-chart-note {
                background: #fffaf0;
                border-left: 4px solid #f6ad55;
                padding: 2px 4px;
                border-radius: 6px;
                margin-bottom: 2px;
                color: #744210;
                font-size: 14px;
            }
            .ap-code-accordion {
                margin-top: 20px;
                border: 1px solid #e0e0e0;
                border-radius: 6px;
                overflow: hidden;
            }
            .ap-code-header {
                background: linear-gradient(135deg, #667eea 0%, #764ba2 100%);
                color: white;
                padding: 12px 20px;
                cursor: pointer;
                display: flex;
                justify-content: space-between;
                align-items: center;
                font-weight: 600;
                user-select: none;
            }
            .ap-code-header:hover {
                background: linear-gradient(135deg, #5568d3 0%, #653a8e 100%);
            }
            .ap-toggle-icon {
                transition: transform 0.3s ease;
            }
            details[open] .ap-toggle-icon {
                transform: rotate(90deg);
            }
            .ap-code-content {
                background: #272822;
                padding: 15px;
                overflow-x: auto;
            }
            .ap-code-content pre {
                margin: 0;
                font-family: 'Monaco', 'Menlo', 'Consolas', monospace;
                font-size: 13px;
                line-height: 1.5;
            }
            .ap-error-container {
                background: #fff3cd;
                border: 1px solid #ffc107;
                border-radius: 8px;
                padding: 20px;
                margin: 20px 0;
            }
            .ap-error-message {
                color: #856404;
                font-weight: 500;
                margin: 10px 0;
            }
        </style>
        '''

    def _save_to_disk(self, chart_obj: Any, filename: str = None) -> str:
        """Save chart to disk for terminal viewing."""
        if not filename:
            filename = f"chart_{uuid.uuid4().hex[:8]}.png"

        # Ensure we have a directory
        # TODO: using a fixed path for now; ideally this should be configurable
        output_dir = Path("outputs/charts")
        output_dir.mkdir(parents=True, exist_ok=True)

        filepath = output_dir / filename
        chart_obj.savefig(str(filepath), bbox_inches='tight', dpi=100)
        return str(filepath)

    @staticmethod
    def _build_html_document(
        chart_content: str,
        code_section: str = '',
        title: str = 'AI-Parrot Chart',
        extra_head: str = '',
        mode: str = 'partial'
    ) -> str:
        """Build HTML document wrapper for charts."""
        if mode == 'partial':
            return f'''
            {BaseChart._get_chart_styles()}
            <div class="ap-chart-container">
                <div class="ap-chart-wrapper">
                    {chart_content}
                </div>
            </div>
            {code_section}
            '''

        elif mode == 'complete':
            # Generate unique ID for the container
            container_id = f"container-{uuid.uuid4().hex[:8]}"

            return f'''<!DOCTYPE html>
<html lang="en">
<head>
    <meta charset="UTF-8">
    <meta name="viewport" content="width=device-width, initial-scale=1.0">
    <title>{title}</title>

    {extra_head}

    <style>
        .ap-chart-wrapper {{
            font-family: -apple-system, BlinkMacSystemFont, 'Segoe UI', Roboto,
                         'Helvetica Neue', Arial, sans-serif;
            padding: 5px;
            line-height: 1.6;
            box-sizing: border-box;
        }}

        .ap-chart-wrapper * {{
            box-sizing: border-box;
        }}

        .ap-media-container {{
            max-width: 1200px;
            margin: 0 auto;
        }}

        .ap-chart-container {{
            border-radius: 12px;
            padding: 5px;
        }}

        .ap-chart-wrapper {{
            min-height: 400px;
            display: flex;
            justify-content: center;
            align-items: center;
        }}

        .ap-code-accordion {{
            margin-top: 20px;
            border: 1px solid #e0e0e0;
            border-radius: 8px;
            overflow: hidden;
            background: white;
        }}

        .ap-code-header {{
            background: linear-gradient(135deg, #667eea 0%, #764ba2 100%);
            color: white;
            padding: 14px 20px;
            cursor: pointer;
            display: flex;
            justify-content: space-between;
            align-items: center;
            font-weight: 600;
            user-select: none;
            transition: all 0.3s ease;
        }}

        .ap-code-header:hover {{
            background: linear-gradient(135deg, #5568d3 0%, #653a8e 100%);
        }}

        .ap-toggle-icon {{
            transition: transform 0.3s ease;
            font-size: 12px;
        }}

        details[open] .ap-toggle-icon {{
            transform: rotate(90deg);
        }}

        .ap-code-content {{
            background: #272822;
            padding: 20px;
            overflow-x: auto;
        }}

        .ap-code-content pre {{
            margin: 0;
            font-family: 'Monaco', 'Menlo', 'Consolas', 'Courier New', monospace;
            font-size: 14px;
            line-height: 1.6;
        }}

        .ap-error-container {{
            background: #fff3cd;
            border: 2px solid #ffc107;
            border-radius: 8px;
            padding: 20px;
            margin: 20px 0;
        }}

        .ap-error-container h3 {{
            color: #856404;
            margin-bottom: 10px;
        }}

        .ap-error-message {{
            color: #856404;
            font-weight: 500;
            margin: 10px 0;
        }}

        @media (max-width: 768px) {{
            .ap-chart-wrapper {{
                padding: 1px;
            }}

            .ap-chart-container {{
                padding: 2px;
            }}
        }}
    </style>
</head>
<body>
    <div class="ap-chart-wrapper">
        <div class="ap-media-container" id="{container_id}">
            <div class="ap-chart-container">
                <div class="ap-chart-wrapper">
                    {chart_content}
                </div>
            </div>

            {code_section}
        </div>
    </div>

    <script>
        (function() {{
            function sendSize() {{
                const width = document.documentElement.scrollWidth || window.innerWidth;
                const height = document.documentElement.scrollHeight || window.innerHeight;

                parent.postMessage(
                    {{
                        type: "iframe_resize",
                        width: width,
                        height: height,
                        containerId: "{container_id}"
                    }},
                    "*"
                );
            }}

            // Send initial size
            sendSize();

            // Detect viewport resize
            window.addEventListener("resize", sendSize);

            // Detect content changes (e.g., height changes from DOM mutations)
            const observer = new ResizeObserver(sendSize);
            observer.observe(document.body);

            // Also observe the container for more precise tracking
            const container = document.getElementById("{container_id}");
            if (container) {{
                observer.observe(container);
            }}
        }})();
    </script>
</body>
</html>'''

        else:
            raise ValueError(f"Invalid mode: {mode}. Must be 'partial' or 'complete'")

    @abstractmethod
    def _render_chart_content(self, chart_obj: Any, **kwargs) -> str:
        """
        Render the chart-specific content (to be embedded in HTML).
        This should return just the chart div/script, not the full HTML document.

        Each chart renderer must implement this method to generate their
        specific chart content (Altair vega-embed, Plotly div, etc.)
        """
        pass

    def to_html(
        self,
        chart_obj: Any,
        mode: str = 'partial',
        include_code: bool = False,
        code: Optional[str] = None,
        theme: str = 'monokai',
        title: str = 'AI-Parrot Chart',
        **kwargs
    ) -> str:
        """
        Convert chart object to HTML.

        Args:
            chart_obj: Chart object to render
            mode: 'partial' for embeddable HTML or 'complete' for full document
            include_code: Whether to include code section
            code: Python code to display
            theme: Code highlighting theme
            title: Document title (for complete mode)
            **kwargs: Additional parameters passed to _render_chart_content

        Returns:
            HTML string based on mode
        """
        # Get chart-specific content from subclass
        chart_content = self._render_chart_content(chart_obj, **kwargs)

        # Build code section if requested
        code_section = ''
        if include_code and code:
            code_section = self._build_code_section(
                code, theme, kwargs.get('icon', '📊')
            )

        # Get extra head content if provided by subclass
        extra_head = kwargs.get('extra_head', '')

        # Build final HTML
        return self._build_html_document(
            chart_content=chart_content,
            code_section=code_section,
            title=title,
            extra_head=extra_head,
            mode=mode
        )<|MERGE_RESOLUTION|>--- conflicted
+++ resolved
@@ -81,12 +81,8 @@
         """CSS styles specific to charts."""
         return '''
         <style>
-<<<<<<< HEAD
-            .chart-container {
-=======
             .ap-chart-container {
                 background: white;
->>>>>>> ff960e06
                 border-radius: 8px;
             }
             .ap-chart-wrapper {
