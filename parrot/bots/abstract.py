--- conflicted
+++ resolved
@@ -1676,8 +1676,7 @@
                 **kwargs
             )
             # Configure LLM if needed
-            new_llm = kwargs.pop('llm', None)
-            if new_llm:
+            if (new_llm := kwargs.pop('llm', None)):
                 self.configure_llm(
                     llm=new_llm,
                     **kwargs.pop('llm_config', {})
@@ -2010,8 +2009,7 @@
             )
 
             # Configure LLM if needed
-            new_llm = kwargs.pop('llm', None)
-            if new_llm:
+            if (new_llm := kwargs.pop('llm', None)):
                 self.configure_llm(
                     llm=new_llm,
                     **kwargs.pop('llm_config', {})
@@ -2446,15 +2444,9 @@
             session_id = str(uuid.uuid4())
         turn_id = str(uuid.uuid4())
 
-<<<<<<< HEAD
-        # Set default max_tokens to 8192 if not provided
-        max_tokens = kwargs.get('max_tokens', self._max_tokens)
-=======
         # Set max_tokens using bot default when provided
         default_max_tokens = self._max_tokens if self._max_tokens is not None else None
         max_tokens = kwargs.get('max_tokens', default_max_tokens)
->>>>>>> 4eb19e73
-
         limit = kwargs.get('limit', self.context_search_limit)
         score_threshold = kwargs.get('score_threshold', self.context_score_threshold)
 
@@ -2501,8 +2493,7 @@
             )
 
             # Configure LLM if needed
-            new_llm = kwargs.pop('llm', None)
-            if new_llm:
+            if (new_llm := kwargs.pop('llm', None)):
                 self.configure_llm(llm=new_llm, **kwargs.pop('llm_config', {}))
 
             # Make the LLM call
