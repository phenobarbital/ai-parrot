--- conflicted
+++ resolved
@@ -558,7 +558,6 @@
 
                         audio_stream_ended = True
 
-<<<<<<< HEAD
                         # Track that we're waiting for a response (only if Gemini hasn't already started responding via VAD)
                         if not conn.gemini_responding:
                             conn.waiting_for_response = True
@@ -569,14 +568,6 @@
 
                     # Check if we've been waiting too long for a response (only if Gemini hasn't started responding)
                     if getattr(conn, 'waiting_for_response', False) and not conn.gemini_responding:
-=======
-                        # Track that we're waiting for a response
-                        conn.waiting_for_response = True
-                        conn.response_wait_start = asyncio.get_event_loop().time()
-
-                    # Check if we've been waiting too long for a response
-                    if getattr(conn, 'waiting_for_response', False):
->>>>>>> b007ff4d
                         wait_time = asyncio.get_event_loop().time() - getattr(conn, 'response_wait_start', 0)
                         if wait_time > 15:  # 15 seconds timeout
                             self.logger.warning(
@@ -760,13 +751,7 @@
                                 f.write(current_audio)
                             self.logger.info(f"DEBUG: Saved audio to {debug_path} ({len(current_audio)} bytes)")
 
-<<<<<<< HEAD
                         self.logger.info(f"Turn complete. Total audio: {len(current_audio)} bytes, Text: {len(current_text)} chars")
-=======
-                        self.logger.info(
-                            f"Turn complete. Total audio: {len(current_audio)} bytes, Text: {len(current_text)} chars"
-                        )
->>>>>>> b007ff4d
                         await self._send(conn.ws, {
                             "type": "response_complete",
                             "text": current_text,
@@ -774,12 +759,9 @@
                             "is_interrupted": False
                         })
 
-<<<<<<< HEAD
                         # Reset responding flag - turn is complete
                         conn.gemini_responding = False
 
-=======
->>>>>>> b007ff4d
                         # Signal frontend that it can speak again
                         await self._send(conn.ws, {
                             "type": "ready_to_speak",
