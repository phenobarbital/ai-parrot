"""
AI-Parrot Voice Chat Server - Proof of Concept

Standalone server for testing voice interactions with Gemini Live API.
Serves both the WebSocket voice endpoint and the frontend static files.

Usage:
    # Set your Google API key
    export GOOGLE_API_KEY=your_api_key_here

    # Run the server
    python server.py

    # Open http://localhost:8765 in your browser
"""
from typing import Dict, Any, Optional
import asyncio
import json
import base64
import uuid
import os
import contextlib
from dataclasses import dataclass, field
from datetime import datetime
from aiohttp import web, WSMsgType
from websockets.exceptions import ConnectionClosedError, ConnectionClosedOK
from google import genai
from google.genai import types
from navconfig.logging import logging


@dataclass
class VoiceConnection:
    """Represents an active voice WebSocket connection."""
    ws: web.WebSocketResponse
    session_id: str
    user_id: Optional[str] = None
    created_at: datetime = field(default_factory=datetime.now)
    config: Dict[str, Any] = field(default_factory=dict)

    # Audio streaming state
    audio_queue: asyncio.Queue = field(default_factory=asyncio.Queue)
    is_recording: bool = False
    session_active: bool = False
    recording_start_time: Optional[datetime] = None  # Track when recording started
    stop_audio_sending: bool = False  # Flag to immediately stop audio forwarding

    # Task management
    session_task: Optional[asyncio.Task] = None
    shutdown_event: asyncio.Event = field(default_factory=asyncio.Event)
    session_restarting: bool = False  # Guard against concurrent restart attempts
    gemini_session_handle: Optional[str] = None  # For session resumption
    gemini_session: Any = None  # Reference to active Gemini session for text testing
    welcome_sent: bool = False  # Track if welcome message was already sent


class VoiceChatServer:
    """
    WebSocket server for voice chat with Gemini Live API.

    Handles bidirectional audio streaming between web clients and the Gemini model.
    """
    # Valid models for Gemini Live API Native Audio
    # See: https://ai.google.dev/gemini-api/docs/live
    NATIVE_AUDIO_MODELS = [
        "gemini-2.5-flash-native-audio-preview-12-2025",  # Latest (Dec 2025)
        "gemini-2.5-flash-native-audio-preview-09-2025",  # September 2025
    ]

    def __init__(self, api_key: Optional[str] = None):
        self.api_key = api_key or os.environ.get('GOOGLE_API_KEY')
        self.connections: Dict[str, VoiceConnection] = {}
        self.client = None
        self.logger = logging.getLogger("Parrot.VoiceChatServer")
        self.client = genai.Client(api_key=self.api_key)
        self.logger.info("Google GenAI client initialized")

    async def handle_websocket(self, request: web.Request) -> web.WebSocketResponse:
        """Main WebSocket handler for voice connections."""
        ws = web.WebSocketResponse(
            heartbeat=30.0,
            max_msg_size=10 * 1024 * 1024  # 10MB
        )
        await ws.prepare(request)

        session_id = str(uuid.uuid4())
        connection = VoiceConnection(
            ws=ws,
            session_id=session_id,
            user_id=request.headers.get('X-User-Id')
        )
        self.connections[session_id] = connection

        self.logger.info(
            f"Voice connection established: {session_id}"
        )

        try:
            # Send connection confirmation
            await self._send(ws, {
                "type": "connected",
                "session_id": session_id,
                "message": "Connected to AI-Parrot Voice Server"
            })

            # Message loop
            async for msg in ws:
                if msg.type == WSMsgType.TEXT:
                    await self._handle_message(connection, msg.data)
                elif msg.type == WSMsgType.BINARY:
                    await self._handle_binary(connection, msg.data)
                elif msg.type == WSMsgType.ERROR:
                    self.logger.error(f"WebSocket error: {ws.exception()}")
                    break

        except asyncio.CancelledError:
            self.logger.info(f"Connection cancelled: {session_id}")
        except Exception as e:
            self.logger.error(f"Connection error: {e}", exc_info=True)
        finally:
            await self._cleanup(session_id)

        return ws

    async def _handle_message(self, conn: VoiceConnection, data: str) -> None:
        """Handle incoming JSON messages."""
        try:
            message = json.loads(data)
            msg_type = message.get('type', '')

            handlers = {
                'start_session': self._handle_start_session,
                'audio_chunk': self._handle_audio_chunk,
                'stop_recording': self._handle_stop_recording,
                'text_message': self._handle_text_message,
                'test_text': self._handle_test_text,  # Debug: test session with text
                'end_session': self._handle_end_session,
                'reset_session': self._handle_reset_session,
                'ping': lambda c, m: self._send(c.ws, {"type": "pong"})
            }

            if handler := handlers.get(msg_type):
                await handler(conn, message)
            else:
                self.logger.warning(
                    f"Unknown message type: {msg_type}"
                )

        except json.JSONDecodeError as e:
            await self._send(
                conn.ws, {"type": "error", "message": f"Invalid JSON: {e}"}
            )

    async def _handle_binary(self, conn: VoiceConnection, data: bytes) -> None:
        """Handle binary audio data - queue it for the session task."""
        if conn.is_recording and conn.session_active and not conn.stop_audio_sending:
            # Track recording start time
            if conn.recording_start_time is None:
                conn.recording_start_time = datetime.now()
                conn.stop_audio_sending = False  # Ensure sending is enabled
            await conn.audio_queue.put(data)

    async def _handle_start_session(self, conn: VoiceConnection, message: Dict) -> None:
        """Initialize a new Gemini Live session."""
        config = message.get('config', {})
        conn.config = config

        try:
            from pprint import pformat  # pylint: disable=import-outside-toplevel
            self.logger.info(
                "Client session request received: %s",
                pformat(config)
            )
        except Exception as format_error:  # pragma: no cover - defensive logging
            self.logger.warning(
                "Unable to format session config: %s", format_error,
                exc_info=True
            )

        if not self.client:
            # Mock mode - simulate session start
            conn.session_active = True
            await self._send(conn.ws, {
                "type": "session_started",
                "session_id": conn.session_id,
                "config": {
                    "voice_name": config.get('voice_name', 'Puck'),
                    "language": config.get('language', 'en-US'),
                    "mode": "mock"
                }
            })
            self.logger.info(f"Mock session started: {conn.session_id}")
            return

        try:
            # Get voice configuration
            voice_name = config.get('voice_name', 'Puck')

            # ============================================================
            # Build LiveConnectConfig using proper typed objects
            # Native Audio models only support ["AUDIO"] response modality
            # See: https://github.com/googleapis/js-genai/issues/1212
            # ============================================================
            live_config = types.LiveConnectConfig(
                # IMPORTANT: Only "AUDIO" for Native Audio models!
                response_modalities=["AUDIO"],
                context_window_compression=(
                    # Configures compression with default parameters.
                    types.ContextWindowCompressionConfig(
                        sliding_window=types.SlidingWindow(),
                    )
                ),
                # Speech/voice configuration
                speech_config=types.SpeechConfig(
                    language_code="en-US",
                    voice_config=types.VoiceConfig(
                        prebuilt_voice_config=types.PrebuiltVoiceConfig(
                            voice_name=voice_name
                        )
                    )
                ),
                # Enable transcriptions using proper config objects
                input_audio_transcription=types.AudioTranscriptionConfig(),
                output_audio_transcription=types.AudioTranscriptionConfig(),
                media_resolution=types.MediaResolution.MEDIA_RESOLUTION_LOW,
                # Enable VAD (Voice Activity Detection) with tuned settings
                # LOW sensitivity = less likely to detect false starts/ends
                realtime_input_config=types.RealtimeInputConfig(
                    automatic_activity_detection=types.AutomaticActivityDetection(
                        disabled=False,
                        start_of_speech_sensitivity=types.StartSensitivity.START_SENSITIVITY_HIGH,
                        end_of_speech_sensitivity=types.EndSensitivity.END_SENSITIVITY_HIGH,
                        prefix_padding_ms=100,  # Include 100ms audio before speech start
                        silence_duration_ms=500,  # Wait 500ms of silence before ending
                    )
                ),
                # Session resumption - DISABLED FOR DEBUGGING
                session_resumption=types.SessionResumptionConfig(
                    handle=conn.gemini_session_handle
                ),
                # Generation config
                temperature=0.7,
                max_output_tokens=8192
            )

            # Add system instruction if provided
            if system_prompt := config.get('system_prompt'):
                live_config.system_instruction = system_prompt

            # Use the model from config or default to latest
            model = config.get('model', 'gemini-2.5-flash-native-audio-preview-12-2025')

            self.logger.info(f"Starting session with model: {model}")

            # Reset shutdown event for new session
            conn.shutdown_event.clear()

            # Start the session task - all Gemini interaction happens inside async with
            conn.session_task = asyncio.create_task(
                self._run_gemini_session(conn, model, live_config)
            )

            await self._send(conn.ws, {
                "type": "session_started",
                "session_id": conn.session_id,
                "config": {
                    "voice_name": voice_name,
                    "language": config.get('language', 'en-US'),
                    "model": model
                }
            })

            self.logger.info(f"Live session started: {conn.session_id}")

        except Exception as e:
            self.logger.error(f"Failed to start session: {e}", exc_info=True)
            await self._send(conn.ws, {
                "type": "error",
                "message": f"Failed to start session: {str(e)}"
            })

    async def _restart_session(self, conn: VoiceConnection) -> None:
        """Restart the Gemini session for a new turn."""
        # Cancel any existing session task
        if conn.session_task:
            conn.session_task.cancel()
            with contextlib.suppress(asyncio.CancelledError):
                await conn.session_task
            conn.session_task = None

        # Clear the audio queue
        while not conn.audio_queue.empty():
            try:
                conn.audio_queue.get_nowait()
            except asyncio.QueueEmpty:
                break

        # Reset state
        conn.shutdown_event.clear()
        conn.stop_audio_sending = False

        # Build config using stored settings
        voice_name = conn.config.get('voice_name', 'Puck')
        live_config = types.LiveConnectConfig(
            response_modalities=["AUDIO"],
            context_window_compression=(
                # Configures compression with default parameters.
                types.ContextWindowCompressionConfig(
                    sliding_window=types.SlidingWindow(),
                )
            ),
            speech_config=types.SpeechConfig(
                language_code="en-US",
                voice_config=types.VoiceConfig(
                    prebuilt_voice_config=types.PrebuiltVoiceConfig(
                        voice_name=voice_name
                    )
                )
            ),
            media_resolution=types.MediaResolution.MEDIA_RESOLUTION_LOW,
            input_audio_transcription=types.AudioTranscriptionConfig(),
            output_audio_transcription=types.AudioTranscriptionConfig(),
            realtime_input_config=types.RealtimeInputConfig(
                automatic_activity_detection=types.AutomaticActivityDetection(
                    disabled=False,
                    start_of_speech_sensitivity=types.StartSensitivity.START_SENSITIVITY_HIGH,
                    end_of_speech_sensitivity=types.EndSensitivity.END_SENSITIVITY_HIGH,
<<<<<<< HEAD
                    prefix_padding_ms=100,
=======
                    prefix_padding_ms=300,
>>>>>>> ade8f0be
                    silence_duration_ms=500,
                )
            ),
            # Session resumption - DISABLED FOR DEBUGGING
            session_resumption=types.SessionResumptionConfig(
                handle=conn.gemini_session_handle
            ),
            temperature=0.7,
            max_output_tokens=8192
        )

        if system_prompt := conn.config.get('system_prompt'):
            live_config.system_instruction = system_prompt

        model = conn.config.get(
            'model',
            'gemini-2.5-flash-native-audio-preview-12-2025'
        )

        # Start new session task
        conn.session_task = asyncio.create_task(
            self._run_gemini_session(conn, model, live_config)
        )

        # Wait for session to actually connect (up to 3 seconds)
        for _ in range(30):  # 30 * 100ms = 3 seconds max
            await asyncio.sleep(0.1)
            if conn.session_active:
                self.logger.info(f"Session reconnected: {conn.session_id}")
                return

        self.logger.warning(f"Session reconnect timeout: {conn.session_id}")

    async def _schedule_session_restart(self, conn: VoiceConnection) -> None:
        """Schedule a session restart after receiving GoAway message.

        This allows us to proactively reconnect before the session times out,
        using the stored session handle for resumption.
        """
        # Wait a bit to let any in-flight responses complete
        await asyncio.sleep(2)

        # Only restart if the session is still active and not already restarting
        if conn.session_active and not conn.session_restarting:
            self.logger.info(f"Proactive session restart due to GoAway: {conn.session_id}")
            conn.session_restarting = True
            try:
                await self._restart_session(conn)
                await self._send(conn.ws, {
                    "type": "session_reconnected",
                    "message": "Session reconnected successfully"
                })
            except Exception as e:
                self.logger.error(f"Failed to restart session: {e}")
            finally:
                conn.session_restarting = False

    async def _run_gemini_session(
        self,
        conn: VoiceConnection,
        model: str,
        live_config: Dict
    ) -> None:
        """
        Run the Gemini Live session within proper async context.

        All interaction with the Gemini session happens inside this method,
        within the `async with` block.
        """
        try:
            try:
                from pprint import pformat  # pylint: disable=import-outside-toplevel
                self.logger.info(
                    "Opening Gemini session with model=%s, config=%s",
                    model,
                    pformat(live_config)
                )
            except Exception as format_error:  # pragma: no cover - defensive logging
                self.logger.warning(
                    "Failed to format live_config for logging: %s", format_error,
                    exc_info=True
                )

            async with self.client.aio.live.connect(
                model=model,
                config=live_config
            ) as session:
                conn.session_active = True
                conn.gemini_session = session  # Store reference for text testing
                self.logger.info(f"Gemini session connected: {conn.session_id}")

                # Send proactive welcome message to test if Gemini is working
                # This verifies the session before any audio is sent
                # Only send ONCE per connection, not on session restarts
                # Default to FALSE to avoid browser autoplay policy issues
                send_welcome = conn.config.get('send_welcome', False)
                if send_welcome and not conn.welcome_sent:
                    conn.welcome_sent = True
                    self.logger.info("Sending proactive welcome message to Gemini...")
                    try:
                        await session.send_client_content(
                            turns=types.Content(
                                role="user",
                                parts=[
                                    types.Part(
                                        text="Please greet the user with a friendly 'Hi! How can I help you today?' in a warm, welcoming tone."  # noqa
                                    )
                                ]
                            )
                        )
                        self.logger.info("Welcome message sent, waiting for Gemini response...")
                    except Exception as e:
                        self.logger.error(
                            f"Failed to send welcome message: {e}",
                            exc_info=True
                        )

                # Run audio sender and response receiver concurrently
                sender_task = asyncio.create_task(
                    self._audio_sender(conn, session)
                )
                receiver_task = asyncio.create_task(
                    self._response_receiver(conn, session)
                )

                # Wait for shutdown signal - only this should end the session normally
                # If receiver or sender tasks end, restart them (they shouldn't end normally)
                while True:
                    done, pending = await asyncio.wait(
                        [
                            sender_task,
                            receiver_task,
                            asyncio.create_task(conn.shutdown_event.wait())
                        ],
                        return_when=asyncio.FIRST_COMPLETED
                    )

                    # Check which task completed
                    for task in done:
                        if task == sender_task:
                            self.logger.warning("Audio sender task ended unexpectedly")
                            # Check if it raised an exception
                            try:
                                task.result()
                            except Exception as e:
                                self.logger.error(f"Sender task error: {e}", exc_info=True)
                        elif task == receiver_task:
                            self.logger.warning("Response receiver task ended unexpectedly")
                            try:
                                task.result()
                            except Exception as e:
                                self.logger.error(f"Receiver task error: {e}", exc_info=True)
                        else:
                            # Shutdown event was triggered
                            self.logger.info("Shutdown event triggered, ending session")
                            # Cancel remaining tasks
                            for p in pending:
                                p.cancel()
                                with contextlib.suppress(asyncio.CancelledError):
                                    await p
                            return

                    # If only sender/receiver finished, break the loop (don't keep cycling)
                    # The session may have naturally ended from Gemini side
                    if sender_task in done or receiver_task in done:
                        self.logger.info("Task completed, ending session loop")
                        for p in pending:
                            p.cancel()
                            with contextlib.suppress(asyncio.CancelledError):
                                await p
                        break

        except asyncio.CancelledError:
            self.logger.info(f"Gemini session cancelled: {conn.session_id}")
        except Exception as e:
            self.logger.error(f"Gemini session error: {e}", exc_info=True)
            await self._send(conn.ws, {"type": "error", "message": str(e)})
        finally:
            conn.session_active = False
            self.logger.info(f"Gemini session ended: {conn.session_id}, WS closed: {conn.ws.closed}")

    async def _audio_sender(self, conn: VoiceConnection, session) -> None:
        """Send audio from queue to Gemini session."""
        audio_buffer = b""
        total_bytes_sent = 0
        chunks_sent = 0

        try:
            audio_stream_ended = False
            self.logger.info(f"Audio sender started for session: {conn.session_id}")

            while conn.session_active and not conn.ws.closed:
                # Check if audio sending should stop
                if conn.stop_audio_sending:
                    if not audio_stream_ended:
                        # Send any remaining audio buffer first
                        if audio_buffer:
                            self.logger.debug(f"Sending remaining buffer: {len(audio_buffer)} bytes")
                            try:
                                await session.send_realtime_input(
                                    media=types.Blob(
                                        data=audio_buffer,
                                        mime_type="audio/pcm;rate=16000"
                                    )
                                )
                                self.logger.debug("Remaining buffer sent successfully")
                            except Exception as e:
                                self.logger.error(f"Error sending remaining buffer: {e}", exc_info=True)
                            audio_buffer = b""

                        # Small delay to let Gemini process the last audio chunks
                        await asyncio.sleep(0.3)

                        # Signal end of audio stream to Gemini
                        self.logger.info(
                            f"Sending audio_stream_end signal (total sent: {total_bytes_sent} bytes, {chunks_sent} chunks)"  # noqa
                        )
                        try:
                            # Send end signal with a short timeout to prevent blocking
                            await asyncio.wait_for(
                                session.send_realtime_input(audio_stream_end=True),
                                timeout=2.0
                            )
                            self.logger.info("audio_stream_end sent successfully, waiting for Gemini response...")
                        except asyncio.TimeoutError:
                            self.logger.error("TIMEOUT sending audio_stream_end - this may cause Gemini to not respond!")  # noqa
                        except Exception as e:
                            self.logger.error(f"Error sending audio_stream_end: {e}", exc_info=True)

                        audio_stream_ended = True

                        # Track that we're waiting for a response
                        conn.waiting_for_response = True
                        conn.response_wait_start = asyncio.get_event_loop().time()

                    # Check if we've been waiting too long for a response
                    if getattr(conn, 'waiting_for_response', False):
                        wait_time = asyncio.get_event_loop().time() - getattr(conn, 'response_wait_start', 0)
                        if wait_time > 15:  # 15 seconds timeout
                            self.logger.warning(
                                "No response from Gemini after %.1fs (sent=%d bytes in %d chunks), notifying client",
                                wait_time,
                                total_bytes_sent,
                                chunks_sent
                            )
                            await self._send(conn.ws, {
                                "type": "error",
                                "message": "No response from Gemini. Please try again."
                            })
                            conn.waiting_for_response = False

                    # Wait quietly until session ends or new recording starts
                    await asyncio.sleep(0.2)
                    continue

                try:
                    # Get audio with timeout to allow checking shutdown
                    audio_data = await asyncio.wait_for(
                        conn.audio_queue.get(),
                        timeout=0.1
                    )

                    # Double-check flag after getting data
                    if conn.stop_audio_sending:
                        continue

                    # Reset audio_stream_ended flag for new recording
                    audio_stream_ended = False
                    audio_buffer += audio_data
                    self.logger.debug(f"Audio buffer now: {len(audio_buffer)} bytes")

                    # Send in chunks of ~200ms (3200 bytes at 16kHz, 16-bit)
                    while len(audio_buffer) >= 3200 and not conn.stop_audio_sending:
                        chunk = audio_buffer[:3200]
                        audio_buffer = audio_buffer[3200:]

                        self.logger.debug(
                            "Sending audio chunk #%d (%d bytes) to Gemini [mime=audio/pcm;rate=16000]",
                            chunks_sent + 1,
                            len(chunk)
                        )
                        await session.send_realtime_input(
                            media=types.Blob(
                                data=chunk,
                                mime_type="audio/pcm;rate=16000"
                            )
                        )
                        total_bytes_sent += len(chunk)
                        chunks_sent += 1
                        self.logger.debug(f"Sent chunk to Gemini: {len(chunk)} bytes (total: {total_bytes_sent})")
                except asyncio.TimeoutError:
                    # No audio in queue, continue loop
                    continue
                except Exception as e:
                    self.logger.error(f"Error sending audio: {e}", exc_info=True)
                    break

        except asyncio.CancelledError:
            # Flush remaining buffer before exit
            if audio_buffer:
                try:
                    await session.send_realtime_input(
                        media=types.Blob(
                            data=audio_buffer,
                            mime_type="audio/pcm;rate=16000"
                        )
                    )
                    self.logger.debug("Flushed remaining buffer on cancel")
                except Exception as e:
                    self.logger.error(f"Error flushing buffer on cancel: {e}", exc_info=True)
            raise

    def _identify_response_type(self, response) -> str:
        """Identify the type of response for logging."""
        types_found = []
<<<<<<< HEAD

=======
        
>>>>>>> ade8f0be
        if hasattr(response, 'setup_complete') and response.setup_complete:
            types_found.append("setup_complete")
        if hasattr(response, 'server_content') and response.server_content:
            types_found.append("server_content")
        if hasattr(response, 'tool_call') and response.tool_call:
            types_found.append("tool_call")
        if hasattr(response, 'tool_call_cancellation') and response.tool_call_cancellation:
            types_found.append("tool_call_cancellation")
        if hasattr(response, 'usage_metadata') and response.usage_metadata:
            types_found.append("usage_metadata")
        if hasattr(response, 'go_away') and response.go_away:
            types_found.append("go_away")
        if hasattr(response, 'session_resumption_update') and response.session_resumption_update:
            types_found.append("session_resumption_update")
<<<<<<< HEAD

=======
            
>>>>>>> ade8f0be
        return ', '.join(types_found) if types_found else "unknown"

    async def _response_receiver(self, conn: VoiceConnection, session) -> None:
        """Receive responses from Gemini and forward to WebSocket client."""
        current_text = ""
        current_audio = b""
        message_count = 0
<<<<<<< HEAD

=======
        
>>>>>>> ade8f0be
        self.logger.info(
            f"Response receiver started for session: {conn.session_id}"
        )

        try:
            self.logger.debug(
                f"Starting to receive responses from Gemini: {conn.session_id}"
            )
            async for response in session.receive():
                message_count += 1
                self.logger.debug(f"Received response from Gemini: {conn.session_id}")
                # Clear the waiting flag since we got a response
                conn.responses_received = message_count
                conn.waiting_for_response = False
                response_type = self._identify_response_type(response)
                self.logger.info(f"📩 Message #{message_count}: {response_type}")
                conn.last_gemini_message = response_type

                # Debug full response structure
                try:
                    import pprint
                    self.logger.debug(f"Gemini raw response: {pprint.pformat(response)}")
                except Exception:
                    self.logger.debug(f"Gemini response: {response}")
                if conn.ws.closed or not conn.session_active:
                    self.logger.debug(f"Breaking receive loop: ws.closed={conn.ws.closed}, session_active={conn.session_active}")
                    break

                # Handle GoAway message - session will disconnect soon
                if hasattr(response, 'go_away') and response.go_away:
                    time_left = getattr(response.go_away, 'time_left', 'unknown')
                    self.logger.warning(f"Gemini GoAway received, {time_left} until disconnect: {conn.session_id}")
                    # Notify frontend that we need to reconnect soon
                    await self._send(conn.ws, {
                        "type": "session_warning",
                        "message": f"Session will disconnect in {time_left}. Will auto-reconnect.",
                        "time_left": str(time_left)
                    })
                    # Schedule a session restart before disconnect
                    # The session will be resumed using the stored handle
                    asyncio.create_task(self._schedule_session_restart(conn))
                    continue

                # Handle session resumption updates - store handle for reconnection
                if hasattr(response, 'session_resumption_update') and response.session_resumption_update:
                    update = response.session_resumption_update
                    if getattr(update, 'resumable', False) and getattr(update, 'new_handle', None):
                        conn.gemini_session_handle = update.new_handle
                        self.logger.info(f"Session resumption handle updated: {conn.session_id}")

                # Handle server content (audio responses)
                if hasattr(response, 'server_content') and response.server_content:
                    sc = response.server_content

                    # Check for generation_complete (model finished generating)
                    if getattr(sc, 'generation_complete', False):
                        self.logger.info(f"Generation complete for session: {conn.session_id}")

                    # Check for interruption
                    if getattr(sc, 'interrupted', False):
                        self.logger.info(f"Turn interrupted. Audio: {len(current_audio)} bytes")
                        await self._send(conn.ws, {
                            "type": "response_complete",
                            "text": current_text or "",
                            "audio_base64": base64.b64encode(current_audio).decode() if current_audio else "",
                            "is_interrupted": True
                        })
                        current_text = ""
                        current_audio = b""
                        continue

                    # Check for turn completion
                    if getattr(sc, 'turn_complete', False):
                        # Save audio to file for debugging
                        if current_audio:
                            debug_path = f"/tmp/gemini_audio_{conn.session_id}.pcm"
                            with open(debug_path, "wb") as f:
                                f.write(current_audio)
                            self.logger.info(f"DEBUG: Saved audio to {debug_path} ({len(current_audio)} bytes)")

                        self.logger.info(
                            f"Turn complete. Total audio: {len(current_audio)} bytes, Text: {len(current_text)} chars"
                        )
                        await self._send(conn.ws, {
                            "type": "response_complete",
                            "text": current_text,
                            "audio_base64": "",  # Client already received stream, send empty string instead of None
                            "is_interrupted": False
                        })

                        # Signal frontend that it can speak again
                        await self._send(conn.ws, {
                            "type": "ready_to_speak",
                            "message": "Ready for new question"
                        })
                        current_text = ""
                        current_audio = b""
                        continue

                    # Process model output
                    if hasattr(sc, 'model_turn') and sc.model_turn:
                        for part in sc.model_turn.parts:
                            # Text output (from transcription)
                            if hasattr(part, 'text') and part.text:
                                # IGNORE generated text for Native Audio since it might be thoughts
                                # We only want the transcription of what was said
                                self.logger.debug(f"Ignored text part (reasoning): {part.text[:100]}...")

                            # Audio output
                            if hasattr(part, 'inline_data') and part.inline_data:
                                audio_chunk = part.inline_data.data
                                current_audio += audio_chunk
                                self.logger.debug(f"Received audio chunk: {len(audio_chunk)} bytes")
                                await self._send(conn.ws, {
                                    "type": "response_chunk",
                                    "text": "",
                                    "audio_base64": base64.b64encode(audio_chunk).decode(),
                                    "audio_format": "audio/pcm;rate=24000",
                                    "is_interrupted": False
                                })

                    # Handle input transcription (user's speech) - it's in server_content!
                    if hasattr(sc, 'input_transcription') and sc.input_transcription:
                        transcription = getattr(sc.input_transcription, 'text', '')
                        if transcription:
                            self.logger.info(f"User transcription: {transcription}")
                            await self._send(conn.ws, {
                                "type": "transcription",
                                "text": transcription,
                                "is_user": True
                            })

                    # Handle output transcription (model's speech) - it's in server_content!
                    if hasattr(sc, 'output_transcription') and sc.output_transcription:
                        transcription = getattr(sc.output_transcription, 'text', '')
                        if transcription:
                            self.logger.info(f"Model transcription: {transcription}")
                            current_text += transcription  # Accumulate transcription
                            await self._send(conn.ws, {
                                "type": "transcription",
                                "text": transcription,
                                "is_user": False
                            })

        except asyncio.CancelledError:
            self.logger.info(
                f"Response receiver cancelled: {conn.session_id}"
            )
            raise
        except ConnectionClosedOK:
            self.logger.info(f"Gemini session closed normally: {conn.session_id}")
        except ConnectionClosedError as e:
            if e.code == 1011:
                self.logger.warning(
                    f"Gemini session timeout (1011): {conn.session_id}"
                )
                await self._send(conn.ws, {
                    "type": "error",
                    "code": "session_timeout",
                    "message": "Session timed out due to inactivity."
                })
            else:
                self.logger.error(f"Gemini connection error: {e}")
                await self._send(conn.ws, {
                    "type": "error",
                    "message": f"Connection error: {e}"
                })
        except Exception as e:
            self.logger.error(
                f"Response receiver error: {e}", exc_info=True
            )
            await self._send(conn.ws, {"type": "error", "message": str(e)})

    async def _handle_audio_chunk(self, conn: VoiceConnection, message: Dict) -> None:
        """Process incoming audio chunk."""
        audio_b64 = message.get('data', '')
        if not audio_b64:
            return

        try:
            audio_bytes = base64.b64decode(audio_b64)

            # Validate audio data - check if it's not silence
            if len(audio_bytes) >= 2:
                import struct
                # Interpret as 16-bit signed integers (little-endian)
                samples = struct.unpack(f'<{len(audio_bytes)//2}h', audio_bytes)
                max_amplitude = max(abs(s) for s in samples) if samples else 0
                # Log amplitude info (every 10th chunk to avoid spam)
                if not hasattr(conn, '_audio_chunk_count'):
                    conn._audio_chunk_count = 0
                conn._audio_chunk_count += 1
                if conn._audio_chunk_count % 10 == 1:
                    self.logger.debug(
                        f"Audio chunk #{conn._audio_chunk_count}: {len(audio_bytes)} bytes, max amplitude: {max_amplitude}"
                    )
                # Warn if audio appears to be silence
                if max_amplitude < 100 and conn._audio_chunk_count <= 5:
                    self.logger.warning(
                        f"Audio chunk appears to be silence (max amplitude: {max_amplitude})"
                    )

            # Detect new recording start - reset flags
            if not conn.is_recording:
                self.logger.debug(f"New recording started: {conn.session_id}")
                conn.stop_audio_sending = False  # Reset FIRST
                conn.recording_start_time = datetime.now()
                conn._audio_chunk_count = 0

            conn.is_recording = True

            # If session ended, restart it automatically (can happen at start or during recording)
            # Use session_restarting flag to prevent concurrent restart attempts
            if not conn.session_active and not conn.session_restarting and self.client:
                conn.session_restarting = True
                self.logger.info(f"Restarting Gemini session for new recording: {conn.session_id}")
                try:
                    await self._restart_session(conn)
                finally:
                    conn.session_restarting = False

            if conn.session_active and not conn.stop_audio_sending:
                # Queue audio for the sender task
                await conn.audio_queue.put(audio_bytes)
                self.logger.debug(f"Audio queued: {len(audio_bytes)} bytes, queue size: {conn.audio_queue.qsize()}")
            else:
                # Debug why audio isn't being queued
                self.logger.warning(
                    f"Audio NOT queued: session_active={conn.session_active}, "
                    f"stop_audio_sending={conn.stop_audio_sending}"
                )

        except Exception as e:
            self.logger.error(f"Error processing audio: {e}")

    async def _handle_stop_recording(self, conn: VoiceConnection, message: Dict) -> None:
        """Handle end of user speech."""
        conn.is_recording = False
        conn.stop_audio_sending = True  # Immediately stop audio forwarding

        # Check minimum recording duration (500ms)
        MIN_DURATION_MS = 500
        if conn.recording_start_time:
            duration = (datetime.now() - conn.recording_start_time).total_seconds() * 1000
            conn.recording_start_time = None  # Reset for next recording

            if duration < MIN_DURATION_MS:
                self.logger.info(
                    f"Recording too short ({duration:.0f}ms < {MIN_DURATION_MS}ms), ignoring: {conn.session_id}"
                )
                # Clear the queue
                while not conn.audio_queue.empty():
                    try:
                        conn.audio_queue.get_nowait()
                    except asyncio.QueueEmpty:
                        break
                # Notify client to reset UI
                await self._send(conn.ws, {
                    "type": "recording_stopped",
                    "message": "Recording too short. Please hold longer."
                })
                return
        else:
            conn.recording_start_time = None

        # Don't clear the queue here - let the audio sender flush remaining audio
        # and send audio_stream_end to Gemini

        self.logger.info(f"Recording stopped: {conn.session_id}")

        await self._send(conn.ws, {
            "type": "recording_stopped",
            "message": "Processing..."
        })

        # In mock mode, send a simulated response
        if not self.client:
            await asyncio.sleep(0.5)  # Simulate processing
            await self._send(conn.ws, {
                "type": "response_complete",
                "text": "Hello! This is a mock response. To use real voice, please set your GOOGLE_API_KEY environment variable.",  # noqa
                "audio_base64": None,
                "is_interrupted": False
            })

    async def _handle_text_message(self, conn: VoiceConnection, message: Dict) -> None:
        """Handle text input for hybrid interactions."""
        # Note: For text messages, we'd need to pass them through the session
        # This requires a different approach with the queue-based architecture
        if text := message.get('text', ''):
            self.logger.info(
                f"Text message received (not yet implemented): {text}"
            )

    async def _handle_test_text(self, conn: VoiceConnection, message: Dict) -> None:
        """DEBUG: Send a test text message to Gemini to verify session works."""
        test_text = message.get('text', 'Hello, please respond with just the word OK')

        self.logger.info(f"Testing Gemini session with text: '{test_text}'")

        if not conn.session_active:
            await self._send(conn.ws, {
                "type": "error",
                "message": "No active session to test"
            })
            return

        if not conn.gemini_session:
            await self._send(conn.ws, {
                "type": "error",
                "message": "No Gemini session reference available"
            })
            return

        # Send text directly through the session
        try:
            self.logger.info("Sending text content to Gemini...")
            await conn.gemini_session.send_client_content(
                turns=types.Content(
                    role="user",
                    parts=[types.Part(text=test_text)]
                )
            )
            self.logger.info("Text sent successfully, waiting for response...")

            # Set flag that we're waiting for response
            conn.waiting_for_response = True
            conn.response_wait_start = asyncio.get_event_loop().time()

            await self._send(conn.ws, {
                "type": "info",
                "message": f"Sent test text to Gemini: '{test_text}'. Waiting for response..."
            })
        except Exception as e:
            self.logger.error(f"Error sending test text: {e}", exc_info=True)
            await self._send(conn.ws, {
                "type": "error",
                "message": f"Failed to send text: {e}"
            })

    async def _handle_end_session(self, conn: VoiceConnection, message: Dict) -> None:
        """End the voice session."""
        # Signal the session task to shutdown
        conn.shutdown_event.set()

        if conn.session_task:
            conn.session_task.cancel()
            try:
                await conn.session_task
            except asyncio.CancelledError:
                pass
            conn.session_task = None

        conn.session_active = False
        conn.stop_audio_sending = True

        self.logger.info(f"Session ended by client: {conn.session_id}")

    async def _handle_reset_session(self, conn: VoiceConnection, message: Dict) -> None:
        """Reset the current Gemini session to clear stuck state."""
        self.logger.info(f"Client requested session reset: {conn.session_id}")
        await self._restart_session(conn)

        # Confirm reset to client
        await self._send(conn.ws, {
            "type": "session_reset",
            "message": "Session reset successfully"
        })

    async def _send(self, ws: web.WebSocketResponse, message: Dict) -> None:
        """Send JSON message to WebSocket client."""
        if not ws.closed:
            try:
                await ws.send_str(json.dumps(message))
            except Exception as e:
                self.logger.error(f"Error sending message: {e}")

    async def _cleanup(self, session_id: str) -> None:
        """Clean up connection resources."""
        if conn := self.connections.pop(session_id, None):
            # Signal shutdown
            conn.shutdown_event.set()

            # Cancel session task
            if conn.session_task:
                conn.session_task.cancel()
                with contextlib.suppress(asyncio.CancelledError):
                    await conn.session_task

            # Close WebSocket
            if not conn.ws.closed:
                await conn.ws.close()

        self.logger.info(f"Connection cleaned up: {session_id}")


async def create_app() -> web.Application:
    """Create the aiohttp application."""
    from pathlib import Path  # pylint: disable=C0415
    app = web.Application()

    # Create voice server
    voice_server = VoiceChatServer()
    app['voice_server'] = voice_server

    # Routes
    app.router.add_get('/ws/voice', voice_server.handle_websocket)

    # Serve static files (frontend) - prioritize voice/ui folder
    voice_ui_dir = Path(__file__).parent / 'ui'
    if voice_ui_dir.exists() and (voice_ui_dir / 'chat.html').exists():
        frontend_dir = voice_ui_dir
    else:
        from parrot.conf import STATIC_DIR  # pylint: disable=C0415
        frontend_dir = STATIC_DIR / 'chat'

    if frontend_dir.exists():
        app.router.add_static('/static', frontend_dir)

        # Serve chat.html at root
        async def index(request):
            return web.FileResponse(frontend_dir / 'chat.html')

        app.router.add_get('/', index)

    # CORS middleware
    @web.middleware
    async def cors_middleware(request, handler):
        if request.method == "OPTIONS":
            response = web.Response()
        else:
            response = await handler(request)

        response.headers['Access-Control-Allow-Origin'] = '*'
        response.headers['Access-Control-Allow-Methods'] = 'GET, POST, OPTIONS'
        response.headers['Access-Control-Allow-Headers'] = 'Content-Type, X-User-Id'
        return response

    app.middlewares.append(cors_middleware)

    return app


def main():
    """Run the voice chat server."""
    print("""
    ╔═══════════════════════════════════════════════════════════╗
    ║         🦜 AI-Parrot Voice Chat Server                    ║
    ╠═══════════════════════════════════════════════════════════╣
    ║  WebSocket: ws://localhost:8765/ws/voice                  ║
    ║  Frontend:  http://localhost:8765                         ║
    ╠═══════════════════════════════════════════════════════════╣
    """)

    # Silence websockets logger
    logging.getLogger("websockets.client").setLevel(logging.WARNING)

    if not os.environ.get('GOOGLE_API_KEY'):
        print("""    ║  ⚠️  GOOGLE_API_KEY not set - running in MOCK mode       ║
    ║     Set it with: export GOOGLE_API_KEY=your_key          ║""")
    else:
        print("""    ║  ✅ GOOGLE_API_KEY detected - Live API enabled            ║""")

    app = asyncio.get_event_loop().run_until_complete(create_app())
    web.run_app(app, host='0.0.0.0', port=8765)


if __name__ == '__main__':
    main()<|MERGE_RESOLUTION|>--- conflicted
+++ resolved
@@ -325,11 +325,7 @@
                     disabled=False,
                     start_of_speech_sensitivity=types.StartSensitivity.START_SENSITIVITY_HIGH,
                     end_of_speech_sensitivity=types.EndSensitivity.END_SENSITIVITY_HIGH,
-<<<<<<< HEAD
                     prefix_padding_ms=100,
-=======
-                    prefix_padding_ms=300,
->>>>>>> ade8f0be
                     silence_duration_ms=500,
                 )
             ),
@@ -645,11 +641,7 @@
     def _identify_response_type(self, response) -> str:
         """Identify the type of response for logging."""
         types_found = []
-<<<<<<< HEAD
-
-=======
         
->>>>>>> ade8f0be
         if hasattr(response, 'setup_complete') and response.setup_complete:
             types_found.append("setup_complete")
         if hasattr(response, 'server_content') and response.server_content:
@@ -664,11 +656,7 @@
             types_found.append("go_away")
         if hasattr(response, 'session_resumption_update') and response.session_resumption_update:
             types_found.append("session_resumption_update")
-<<<<<<< HEAD
-
-=======
             
->>>>>>> ade8f0be
         return ', '.join(types_found) if types_found else "unknown"
 
     async def _response_receiver(self, conn: VoiceConnection, session) -> None:
@@ -676,11 +664,7 @@
         current_text = ""
         current_audio = b""
         message_count = 0
-<<<<<<< HEAD
-
-=======
         
->>>>>>> ade8f0be
         self.logger.info(
             f"Response receiver started for session: {conn.session_id}"
         )
