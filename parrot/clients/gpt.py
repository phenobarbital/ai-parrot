from typing import AsyncIterator, Dict, List, Optional, Union, Any, Tuple, Iterable
import base64
import io
import json
import mimetypes
import uuid
from pathlib import Path
import time
import asyncio
from logging import getLogger
from enum import Enum
from PIL import Image
import pytesseract
from pydantic import BaseModel, ValidationError
from datamodel.parsers.json import json_decoder, json_decoder  # pylint: disable=E0611 # noqa
from navconfig import config, BASE_DIR
from tenacity import (
    AsyncRetrying,
    stop_after_attempt,
    wait_exponential,
    retry_if_exception_type
)
from openai import AsyncOpenAI
from openai import APIConnectionError, RateLimitError, APIError
from .base import AbstractClient
from ..models import (
    AIMessage,
    AIMessageFactory,
    ToolCall,
    CompletionUsage,
    VideoGenerationPrompt
)
from ..models.openai import OpenAIModel
from ..models.outputs import (
    SentimentAnalysis,
    ProductReview
)
from ..models.detections import (
    DetectionBox,
    ShelfRegion,
    IdentifiedProduct
)


getLogger('httpx').setLevel('WARNING')
getLogger('httpcore').setLevel('WARNING')
getLogger('openai').setLevel('INFO')

# Reasoning models like o3 / o3-pro / o3-mini and o4-mini
# (including deep-research variants) are Responses-only.
RESPONSES_ONLY_MODELS = {
    "o3",
    "o3-pro",
    "o3-mini",
    "o3-deep-research",
    "o4-mini",
    "o4-mini-deep-research",
    "gpt-4.1",
    "gpt-4.1-mini",
    "gpt-5-pro"
}


class OpenAIClient(AbstractClient):
    """Client for interacting with OpenAI's API."""

    client_type: str = "openai"
    model: str = OpenAIModel.GPT4_TURBO.value
    client_name: str = "openai"

    def __init__(
        self,
        api_key: str = None,
        base_url: str = "https://api.openai.com/v1",
        **kwargs
    ):
        self.api_key = api_key or config.get('OPENAI_API_KEY')
        self.base_url = base_url
        self.base_headers = {
            "Content-Type": "application/json",
            "Authorization": f"Bearer {self.api_key}"
        }
        super().__init__(**kwargs)
        self.client = AsyncOpenAI(
            api_key=self.api_key,
            base_url=base_url,
            timeout=config.get('OPENAI_TIMEOUT', 60),
        )

    async def __aenter__(self):
        """Initialize the client context."""
        # OpenAI client doesn't need explicit session management like aiohttp
        return self

    async def _download_openai_file(self, file_id: str) -> Optional[bytes]:
        """Download a file from OpenAI's Files API handling various SDK shapes."""
        if not file_id:
            return None

        files_resource = getattr(self.client, "files", None)
        if files_resource is None:
            return None

        candidate_methods = [
            getattr(files_resource, "content", None),
            getattr(files_resource, "retrieve_content", None),
            getattr(files_resource, "download", None),
        ]

        async def _invoke(method, *args, **kwargs):
            if asyncio.iscoroutinefunction(method):
                return await method(*args, **kwargs)
            result = method(*args, **kwargs)
            if asyncio.iscoroutine(result):
                result = await result
            return result

        arg_permutations = [
            ((file_id,), {}),
            (tuple(), {"id": file_id}),
            (tuple(), {"file_id": file_id}),
            (tuple(), {"file": file_id}),
        ]

        for method in candidate_methods:
            if method is None:
                continue

            result = None
            for args, kwargs in arg_permutations:
                try:
                    result = await _invoke(method, *args, **kwargs)
                    break
                except TypeError:
                    continue
                except Exception:  # pylint: disable=broad-except
                    result = None
                    continue

            if result is None:
                continue

            if isinstance(result, bytes):
                return result

            if isinstance(result, dict):
                if isinstance(result.get("data"), bytes):
                    return result["data"]
                if isinstance(result.get("content"), bytes):
                    return result["content"]

            if hasattr(result, "content"):
                content = result.content
                if asyncio.iscoroutine(content):
                    content = await content
                if isinstance(content, bytes):
                    return content

            if hasattr(result, "read"):
                read_method = result.read
                data = await read_method() if asyncio.iscoroutinefunction(read_method) else read_method()
                if isinstance(data, bytes):
                    return data

            if hasattr(result, "body") and hasattr(result.body, "read"):
                read_method = result.body.read
                data = await read_method() if asyncio.iscoroutinefunction(read_method) else read_method()
                if isinstance(data, bytes):
                    return data

        return None

    async def _upload_file(
        self,
        file_path: Union[str, Path],
        purpose: str = 'fine-tune'
    ) -> None:
        """Upload a file to OpenAI."""
        with open(file_path, 'rb') as file:
            await self.client.files.create(
                file=file,
                purpose=purpose
            )

    async def _chat_completion(self, model: str, messages: Any, **kwargs):
        retry_policy = AsyncRetrying(
            retry=retry_if_exception_type((APIConnectionError, RateLimitError, APIError)),
            wait=wait_exponential(multiplier=1, min=2, max=10),
            stop=stop_after_attempt(5),
            reraise=True
        )
        async for attempt in retry_policy:
            with attempt:
                return await self.client.chat.completions.create(
                    model=model,
                    messages=messages,
                    **kwargs
                )

    def _is_responses_model(self, model_str: str) -> bool:
        """Return True if the selected model must go through Responses API."""
        # allow aliases/enums already normalized to str
        ms = (model_str or "").strip()
        return ms in RESPONSES_ONLY_MODELS


    def _prepare_responses_args(self, *, messages, args):
        """
        Map your existing args/messages into Responses API fields.

        - Lift the first system message into `instructions` when present
        - Keep the rest as chat-style list under `input`
        - Pass tools/response_format/temperature/max_output_tokens if provided
        """

        def _as_response_content(role: str, content: Any, message: Dict[str, Any]) -> List[Dict[str, Any]]:
            """Translate chat `content` into Responses-style content blocks."""

            def _normalize_text(text_value: Any, *, text_type: str) -> Optional[Dict[str, Any]]:
                if text_value is None:
                    return None
                text = text_value if isinstance(text_value, str) else str(text_value)
                if not text:
                    return None
                return {"type": text_type, "text": text}

            if role == "tool":
                tool_call_id = message.get("tool_call_id")
                # Responses expects tool output blocks
                if isinstance(content, list):
                    normalized_output = "\n".join(
                        str(part) if not isinstance(part, dict) else str(part.get("text") or part.get("output") or "")
                        for part in content
                    )
                else:
                    normalized_output = "" if content is None else str(content)

                block = {
                    "type": "tool_output",
                    "tool_call_id": tool_call_id,
                    "output": normalized_output,
                }
                if message.get("name"):
                    block["name"] = message["name"]
                return [block]

            text_type = "input_text" if role in {"user", "tool_user"} else "output_text"

            parts: List[Dict[str, Any]] = []

            def _append_text(value: Any):
                block = _normalize_text(value, text_type=text_type)
                if block:
                    parts.append(block)

            if isinstance(content, list):
                for item in content:
                    if isinstance(item, dict):
                        item_type = item.get("type")

                        if item_type in {
                            "input_text",
                            "output_text",
                            "input_image",
                            "input_audio",
                            "tool_output",
                            "tool_call",
                            "input_file",
                            "computer_screenshot",
                            "summary_text",
                        }:
                            parts.append(item)
                            continue

                        if item_type == "text":
                            _append_text(item.get("text"))
                            continue

                        if item_type is None and {"id", "function"}.issubset(item.keys()):
                            parts.append(
                                {
                                    "type": "tool_call",
                                    "id": item.get("id"),
                                    "name": (item.get("function") or {}).get("name"),
                                    "arguments": (item.get("function") or {}).get("arguments"),
                                }
                            )
                            continue

                        parts.append(item)
                    else:
                        _append_text(item)
            else:
                _append_text(content)

            if role == "assistant" and message.get("tool_calls"):
                for tool_call in message["tool_calls"]:
                    if isinstance(tool_call, dict):
                        parts.append(
                            {
                                "type": "tool_call",
                                "id": tool_call.get("id"),
                                "name": (tool_call.get("function") or {}).get("name"),
                                "arguments": (tool_call.get("function") or {}).get("arguments"),
                            }
                        )

            return parts

        instructions = None
        input_msgs = []
        for m in messages:
            role = m.get("role")
            if role == "system" and instructions is None:
                sys_content = m.get("content")
                if isinstance(sys_content, list):
                    instructions = " ".join(
                        part.get("text", "") if isinstance(part, dict) else str(part)
                        for part in sys_content
                    ).strip()
                else:
                    instructions = sys_content
                continue

            content_blocks = _as_response_content(role, m.get("content"), m)
            msg_payload: Dict[str, Any] = {"role": role, "content": content_blocks}

            if m.get("tool_calls"):
                msg_payload["tool_calls"] = m["tool_calls"]
            if m.get("tool_call_id"):
                msg_payload["tool_call_id"] = m["tool_call_id"]
            if m.get("name"):
                msg_payload["name"] = m["name"]

            input_msgs.append(msg_payload)

        req = {
            "instructions": instructions,
            "input": input_msgs,
        }

        if "tools" in args:
            req["tools"] = args["tools"]
        if "tool_choice" in args:
            req["tool_choice"] = args["tool_choice"]
        if "response_format" in args:
<<<<<<< HEAD
            resp_format = args["response_format"]
            if resp_format:
                # The Responses SDK (>=2.6.0) expects structured output under the
                # `response.format` namespace rather than the chat-style
                # `response_format` parameter. Translate proactively so we avoid
                # "unexpected keyword" errors when calling
                # `AsyncResponses.create`.
                req["response"] = {"format": resp_format}
=======
            req["response_format"] = args["response_format"]
>>>>>>> bbb708b2
        if "temperature" in args and args["temperature"] is not None:
            req["temperature"] = args["temperature"]
        if "max_tokens" in args and args["max_tokens"] is not None:
            req["max_output_tokens"] = args["max_tokens"]
        if "parallel_tool_calls" in args:
            req["parallel_tool_calls"] = args["parallel_tool_calls"]
        return req

    async def _responses_completion(self, *, model: str, messages, **args):
        """
        Adapter around OpenAI Responses API that mimics Chat Completions:
        returns an object with `.choices[0].message` where `message` has
        `.content: str` and `.tool_calls: list` (each item has `.id` and `.function.{name,arguments}`).
        """
        # 1) Build request payload from chat-like messages/args
        resp_format = args.get("response_format")
        req = self._prepare_responses_args(messages=messages, args=args)
        req["model"] = model

        # 2) Call Responses API
        try:
            resp = await self.client.responses.create(**req)
        except TypeError as exc:
            # Older SDKs (<2.6) still expect the legacy `response_format`
            # parameter instead of the new `response.format` namespace. If we
            # detect that shape rejection, retry with the old argument for
            # maximum compatibility.
            if "unexpected keyword argument 'response'" in str(exc) and resp_format:
                req.pop("response", None)
                req["response_format"] = resp_format
                resp = await self.client.responses.create(**req)
            else:
                raise

        # 3) Extract best-effort text
        output_text = getattr(resp, "output_text", None)
        if output_text is None:
            output_text = ""
            for item in getattr(resp, "output", []) or []:
                for part in getattr(item, "content", []) or []:
                    # common shapes the SDK returns
                    if isinstance(part, dict):
                        if part.get("type") == "output_text":
                            output_text += part.get("text", "") or ""
                    elif (text := getattr(part, "text", None)):
                            output_text += text

        # 4) Extract & normalize tool calls
        #    We shape them to look like Chat Completions tool_calls:
        #    {"id":..., "function": {"name": ..., "arguments": "<json string>"}}
        norm_tool_calls = []
        finish_reason = None
        stop_reason = None
        for item in getattr(resp, "output", []) or []:
            for part in getattr(item, "content", []) or []:
                if isinstance(part, dict) and part.get("type") == "tool_call":
                    _id = part.get("id") or part.get("tool_call_id") or str(uuid.uuid4())
                    _name = part.get("name")
                    _args = part.get("arguments", {})
                    # ensure arguments is a JSON string (Chat-style)
                    if not isinstance(_args, str):
                        try:
                            _args = self._json.dumps(_args)
                        except Exception:
                            _args = json.dumps(_args, default=str)

                    # tiny compatibility holders
                    class _Fn:
                        def __init__(self, name, arguments):
                            self.name = name
                            self.arguments = arguments
                    class _ToolCall:
                        def __init__(self, id, function):
                            self.id = id
                            self.function = function

                    norm_tool_calls.append(_ToolCall(_id, _Fn(_name, _args)))

            finish_reason = finish_reason or getattr(item, "finish_reason", None)
            if isinstance(item, dict):
                finish_reason = finish_reason or item.get("finish_reason")
            stop_reason = stop_reason or getattr(item, "stop_reason", None)
            if isinstance(item, dict):
                stop_reason = stop_reason or item.get("stop_reason")

        # 5) Build a Chat-like container
        class _Msg:
            def __init__(self, content, tool_calls):
                self.content = content
                self.tool_calls = tool_calls

        class _Choice:
            def __init__(self, message, *, finish_reason=None, stop_reason=None):
                self.message = message
                self.finish_reason = finish_reason
                self.stop_reason = stop_reason

        class _CompatResp:
            def __init__(self, raw, message, *, finish_reason=None, stop_reason=None):
                self.raw = raw
                self.choices = [_Choice(message, finish_reason=finish_reason, stop_reason=stop_reason)]
                # Usage may or may not exist; keep attribute for downstream code
                self.usage = getattr(raw, "usage", None)

        message = _Msg(output_text or "", norm_tool_calls)
        return _CompatResp(
            resp,
            message,
            finish_reason=finish_reason,
            stop_reason=stop_reason,
        )

    async def ask(
        self,
        prompt: str,
        model: Union[str, OpenAIModel] = OpenAIModel.GPT4_TURBO,
        max_tokens: Optional[int] = None,
        temperature: Optional[float] = None,
        files: Optional[List[Union[str, Path]]] = None,
        system_prompt: Optional[str] = None,
        structured_output: Optional[type] = None,
        user_id: Optional[str] = None,
        session_id: Optional[str] = None,
        tools: Optional[List[Dict[str, Any]]] = None,
        use_tools: Optional[bool] = None
    ) -> AIMessage:
        """Ask OpenAI a question with optional conversation memory.

        Args:
            prompt (str): The prompt to send to the model.
            model (Union[str, OpenAIModel], optional): The model to use. Defaults to GPT4_TURBO.
            max_tokens (Optional[int], optional): Maximum tokens for the response. Defaults to None.
            temperature (Optional[float], optional): Sampling temperature. Defaults to None.
            files (Optional[List[Union[str, Path]]], optional): Files to upload. Defaults to None.
            system_prompt (Optional[str], optional): System prompt to prepend. Defaults to None.
            structured_output (Optional[type], optional): Pydantic model for structured output. Defaults to None.
            user_id (Optional[str], optional): User ID for conversation memory. Defaults to None.
            session_id (Optional[str], optional): Session ID for conversation memory. Defaults to None.
            tools (Optional[List[Dict[str, Any]]], optional): Tools to register for this call. Defaults to None.
            use_tools (Optional[bool], optional): Whether to use tools. Defaults to None.

        Returns:
            AIMessage: The response from the model.

        """

        turn_id = str(uuid.uuid4())
        original_prompt = prompt
        _use_tools = use_tools if use_tools is not None else self.enable_tools

        model_str = model.value if isinstance(model, Enum) else model

        messages, conversation_session, system_prompt = await self._prepare_conversation_context(
            prompt, files, user_id, session_id, system_prompt
        )

        if files:
            for file in files:
                if isinstance(file, str):
                    file = Path(file)
                if isinstance(file, Path):
                    await self._upload_file(file)

        if system_prompt:
            messages.insert(0, {"role": "system", "content": system_prompt})

        all_tool_calls = []

        # tools prep
        if tools and isinstance(tools, list):
            for tool in tools:
                self.register_tool(tool)
        tools = self._prepare_tools() if (_use_tools) else None

        args = {}
        if model in [OpenAIModel.GPT_4O_MINI_SEARCH, OpenAIModel.GPT_4O_SEARCH]:
            args['web_search_options'] = {
                "web_search": True,
                "web_search_model": "gpt-4o-mini"
            }

        if tools:
            args['tools'] = tools
            args['tool_choice'] = "auto"
            args['parallel_tool_calls'] = True

        if structured_output and hasattr(structured_output, 'model_json_schema'):
            args['response_format'] = {
                "type": "json_schema",
                "json_schema": {
                    "name": structured_output.__name__.lower(),
                    "schema": structured_output.model_json_schema()
                }
            }

        if model_str != 'gpt-5-nano':
            args['max_tokens'] = max_tokens or self.max_tokens
        if temperature:
            args['temperature'] = temperature

        # -------- ROUTING: Responses-only vs Chat -----------
        use_responses = self._is_responses_model(model_str)

        if use_responses:
            response = await self._responses_completion(
                model=model_str,
                messages=messages,
                **args
            )
        else:
            response = await self._chat_completion(
                model=model_str,
                messages=messages,
                stream=False,
                **args
            )

        result = response.choices[0].message

        # ---------- Tool loop (works for both paths) ----------
        while getattr(result, "tool_calls", None):
            messages.append({
                "role": "assistant",
                "content": result.content,
                "tool_calls": [
                    tc.model_dump() if hasattr(tc, "model_dump") else {
                        "id": tc.id,
                        "function": {
                            "name": getattr(tc.function, "name", None),
                            "arguments": getattr(tc.function, "arguments", "{}"),
                        },
                    }
                    for tc in result.tool_calls
                ]
            })

            for tool_call in result.tool_calls:
                tool_name = tool_call.function.name
                try:
                    try:
                        tool_args = self._json.loads(tool_call.function.arguments)
                    except json.JSONDecodeError:
                        tool_args = json_decoder(tool_call.function.arguments)

                    tc = ToolCall(
                        id=getattr(tool_call, "id", ""),
                        name=tool_name,
                        arguments=tool_args
                    )

                    try:
                        start_time = time.time()
                        tool_result = await self._execute_tool(tool_name, tool_args)
                        execution_time = time.time() - start_time

                        tc.result = tool_result
                        tc.execution_time = execution_time

                        messages.append({
                            "role": "tool",
                            "tool_call_id": getattr(tool_call, "id", ""),
                            "name": tool_name,
                            "content": str(tool_result)
                        })
                    except Exception as e:
                        tc.error = str(e)
                        messages.append({
                            "role": "tool",
                            "tool_call_id": getattr(tool_call, "id", ""),
                            "name": tool_name,
                            "content": str(e)
                        })

                    all_tool_calls.append(tc)

                except Exception as e:
                    all_tool_calls.append(ToolCall(
                        id=getattr(tool_call, "id", ""),
                        name=tool_name,
                        arguments={"_error": f"malformed tool args: {e}"}
                    ))
                    messages.append({
                        "role": "tool",
                        "tool_call_id": getattr(tool_call, "id", ""),
                        "name": tool_name,
                        "content": f"Error decoding arguments: {e}"
                    })

            # continue via the same routed API
            if use_responses:
                response = await self._responses_completion(
                    model=model_str,
                    messages=messages,
                    **args
                )
            else:
                response = await self._chat_completion(
                    model=model_str,
                    messages=messages,
                    stream=False,
                    **args
                )
            result = response.choices[0].message

        # ---------- Finalization (unchanged) ----------
        messages.append({"role": "assistant", "content": result.content})

        final_output = None
        if structured_output:
            try:
                if hasattr(structured_output, 'model_validate_json'):
                    final_output = structured_output.model_validate_json(result.content)
                elif hasattr(structured_output, 'model_validate'):
                    parsed_json = self._json.loads(result.content)
                    final_output = structured_output.model_validate(parsed_json)
                else:
                    final_output = self._json.loads(result.content)
            except Exception:
                final_output = result.content

        tools_used = [tc.name for tc in all_tool_calls]
        assistant_response_text = result.content if isinstance(result.content, str) else self._json.dumps(result.content)
        await self._update_conversation_memory(
            user_id,
            session_id,
            conversation_session,
            messages,
            system_prompt,
            turn_id,
            original_prompt,
            assistant_response_text,
            tools_used
        )

        ai_message = AIMessageFactory.from_openai(
            response=response,
            input_text=original_prompt,
            model=model_str,
            user_id=user_id,
            session_id=session_id,
            turn_id=turn_id,
            structured_output=final_output if final_output != result.content else None
        )

        ai_message.tool_calls = all_tool_calls
        return ai_message

    async def ask_stream(
        self,
        prompt: str,
        model: Union[str, OpenAIModel] = OpenAIModel.GPT4_TURBO,
        max_tokens: int = None,
        temperature: float = None,
        files: Optional[List[Union[str, Path]]] = None,
        system_prompt: Optional[str] = None,
        user_id: Optional[str] = None,
        session_id: Optional[str] = None,
        tools: Optional[List[Dict[str, Any]]] = None
    ) -> AsyncIterator[str]:
        """Stream OpenAI's response with optional conversation memory."""

        # Generate unique turn ID for tracking
        turn_id = str(uuid.uuid4())

        # Extract model value if it's an enum
        model_str = model.value if isinstance(model, Enum) else model

        messages, conversation_session, system_prompt = await self._prepare_conversation_context(
            prompt, files, user_id, session_id, system_prompt
        )

        # Upload files if they are path-like objects
        if files:
            for file in files:
                if isinstance(file, str):
                    file = Path(file)
                if isinstance(file, Path):
                    await self._upload_file(file)

        if system_prompt:
            messages.insert(0, {"role": "system", "content": system_prompt})

        # Prepare tools (Note: streaming with tools is more complex)
        if tools and isinstance(tools, list):
            for tool in tools:
                self.register_tool(tool)
        tools = self._prepare_tools() if self.tools else None
        args = {}

        if tools:
            args['tools'] = tools
            args['tool_choice'] = "auto"

        # Create streaming response
        response_stream = await self.client.chat.completions.create(
            model=model_str,
            messages=messages,
            max_tokens=max_tokens or self.max_tokens,
            temperature=temperature or self.temperature,
            stream=True,
            **args
        )

        assistant_content = ""
        async for chunk in response_stream:
            if chunk.choices and chunk.choices[0].delta and chunk.choices[0].delta.content:
                text_chunk = chunk.choices[0].delta.content
                assistant_content += text_chunk
                yield text_chunk

        # Update conversation memory if content was generated
        if assistant_content:
            messages.append({
                "role": "assistant",
                "content": assistant_content
            })
            # Update conversation memory
            await self._update_conversation_memory(
                user_id,
                session_id,
                conversation_session,
                messages,
                system_prompt,
                turn_id,
                prompt,
                assistant_content,
                []
            )

    async def batch_ask(self, requests) -> List[AIMessage]:
        """Process multiple requests in batch."""
        # OpenAI doesn't have a native batch API like Claude, so we process sequentially
        # In a real implementation, you might want to use asyncio.gather for concurrency
        results = []
        for request in requests:
            result = await self.ask(**request)
            results.append(result)
        return results

    def _encode_image_for_openai(
        self,
        image: Union[Path, bytes, Image.Image],
        low_quality: bool = False
    ) -> Dict[str, Any]:
        """Encode image for OpenAI's vision API."""
        if isinstance(image, Path):
            if not image.exists():
                raise FileNotFoundError(f"Image file not found: {image}")
            mime_type, _ = mimetypes.guess_type(str(image))
            mime_type = mime_type or "image/jpeg"
            with open(image, "rb") as f:
                encoded_data = base64.b64encode(f.read()).decode('utf-8')

        elif isinstance(image, bytes):
            mime_type = "image/jpeg"
            encoded_data = base64.b64encode(image).decode('utf-8')

        elif isinstance(image, Image.Image):
            buffer = io.BytesIO()
            if image.mode in ("RGBA", "LA", "P"):
                image = image.convert("RGB")
            image.save(buffer, format="JPEG")
            encoded_data = base64.b64encode(buffer.getvalue()).decode('utf-8')
            mime_type = "image/jpeg"

        else:
            raise ValueError("Image must be a Path, bytes, or PIL.Image object.")

        return {
            "type": "image_url",
            "image_url": {
                "url": f"data:{mime_type};base64,{encoded_data}",
                "detail": "low" if low_quality else "auto"
            }
        }

    async def ask_to_image(
        self,
        prompt: str,
        image: Union[Path, bytes, Image.Image],
        reference_images: Optional[List[Union[Path, bytes, Image.Image]]] = None,
        model: str = "gpt-4-turbo",
        max_tokens: int = None,
        temperature: float = None,
        structured_output: Optional[type] = None,
        user_id: Optional[str] = None,
        session_id: Optional[str] = None,
        no_memory: bool = False,
        low_quality: bool = False
    ) -> AIMessage:
        """Ask OpenAI a question about an image with optional conversation memory."""
        turn_id = str(uuid.uuid4())

        if no_memory:
            messages = []
            conversation_session = None
            system_prompt = None
        else:
            messages, conversation_session, system_prompt = await self._prepare_conversation_context(
                prompt, None, user_id, session_id, None
            )

        content = [{"type": "text", "text": prompt}]

        primary_image_content = self._encode_image_for_openai(image, low_quality=low_quality)
        content.insert(0, primary_image_content)

        if reference_images:
            for ref_image in reference_images:
                ref_image_content = self._encode_image_for_openai(ref_image, low_quality=low_quality)
                content.insert(0, ref_image_content)

        new_message = {"role": "user", "content": content}

        if messages and messages[-1]["role"] == "user":
            messages[-1] = new_message
        else:
            messages.append(new_message)

        response_format = None
        if structured_output:
            if hasattr(structured_output, 'model_json_schema'):
                response_format = {
                    "type": "json_schema",
                    "json_schema": {
                        "name": structured_output.__name__.lower(),
                        "schema": structured_output.model_json_schema()
                    }
                }
            elif isinstance(structured_output, dict):
                response_format = {
                    "type": "json_schema",
                    "json_schema": {
                        "name": "response",
                        "schema": structured_output
                    }
                }
        else:
            response_format = {"type": "json_object"}

        response = await self.client.chat.completions.create(
            model=model,
            messages=messages,
            max_tokens=max_tokens or self.max_tokens,
            temperature=temperature or self.temperature,
            response_format=response_format
        )

        result = response.choices[0].message

        final_output = None
        assistant_response_text = ""
        if structured_output is not None:
            if isinstance(structured_output, dict):
                assistant_response_text = result.content
                try:
                    final_output = self._parse_json_from_text(assistant_response_text)
                except Exception:
                    final_output = assistant_response_text
            else:
                try:
                    final_output = structured_output.model_validate_json(result.content)
                except Exception:
                    try:
                        final_output = structured_output.model_validate(result.content)
                    except ValidationError:
                        final_output = result.content

        assistant_message = {
            "role": "assistant", "content": [{"type": "text", "text": result.content}]
        }
        messages.append(assistant_message)

        # Update conversation memory
        await self._update_conversation_memory(
            user_id,
            session_id,
            conversation_session,
            messages,
            system_prompt,
            turn_id,
            prompt,
            assistant_response_text,
            []
        )

        usage = response.usage.model_dump() if response.usage else {}

        ai_message = AIMessageFactory.from_openai(
            response=response,
            input_text=f"[Image Analysis]: {prompt}",
            model=model,
            user_id=user_id,
            session_id=session_id,
            turn_id=turn_id,
            structured_output=final_output
        )

        ai_message.usage = CompletionUsage(
            prompt_tokens=usage.get("prompt_tokens", 0),
            completion_tokens=usage.get("completion_tokens", 0),
            total_tokens=usage.get("total_tokens", 0),
            extra_usage=usage
        )

        ai_message.provider = "openai"

        return ai_message

    async def summarize_text(
        self,
        text: str,
        max_length: int = 500,
        min_length: int = 100,
        model: Union[OpenAIModel, str] = OpenAIModel.GPT4_TURBO,
        temperature: Optional[float] = None,
        user_id: Optional[str] = None,
        session_id: Optional[str] = None,
    ) -> AIMessage:
        """
        Generate a concise summary of *text* (single paragraph, stateless).
        """
        turn_id = str(uuid.uuid4())

        system_prompt = (
            "Your job is to produce a final summary from the following text and "
            "identify the main theme.\n"
            f"- The summary should be concise and to the point.\n"
            f"- The summary should be no longer than {max_length} characters and "
            f"no less than {min_length} characters.\n"
            "- The summary should be in a single paragraph.\n"
            "- Focus on the key information and main points.\n"
            "- Write in clear, accessible language."
        )

        messages = [
            {"role": "system", "content": system_prompt},
            {"role": "user", "content": text},
        ]

        response = await self._chat_completion(
            model=model.value if isinstance(model, Enum) else model,
            messages=messages,
            max_tokens=self.max_tokens,
            temperature=temperature or self.temperature,
        )

        result = response.choices[0].message

        return AIMessageFactory.from_openai(
            response=response,
            input_text=text,
            model=model,
            user_id=user_id,
            session_id=session_id,
            turn_id=turn_id,
            structured_output=None,
        )

    async def translate_text(
        self,
        text: str,
        target_lang: str,
        source_lang: Optional[str] = None,
        model: Union[OpenAIModel, str] = OpenAIModel.GPT4_TURBO,
        temperature: float = 0.2,
        user_id: Optional[str] = None,
        session_id: Optional[str] = None,
    ) -> AIMessage:
        """
        Translate *text* from *source_lang* (auto‑detected if None) into *target_lang*.
        """
        turn_id = str(uuid.uuid4())

        if source_lang:
            system_prompt = (
                f"You are a professional translator. Translate the following text "
                f"from {source_lang} to {target_lang}.\n"
                "- Provide only the translated text, without any additional comments "
                "or explanations.\n"
                "- Maintain the original meaning and tone.\n"
                "- Use natural, fluent language in the target language.\n"
                "- Preserve formatting if present (line breaks, bullet points, etc.)."
            )
        else:
            system_prompt = (
                f"You are a professional translator. First detect the source "
                f"language of the following text, then translate it to {target_lang}.\n"
                "- Provide only the translated text, without any additional comments "
                "or explanations.\n"
                "- Maintain the original meaning and tone.\n"
                "- Use natural, fluent language in the target language.\n"
                "- Preserve formatting if present (line breaks, bullet points, etc.)."
            )

        messages = [
            {"role": "system", "content": system_prompt},
            {"role": "user", "content": text},
        ]

        response = await self._chat_completion(
            model=model.value if isinstance(model, Enum) else model,
            messages=messages,
            max_tokens=self.max_tokens,
            temperature=temperature,
        )

        return AIMessageFactory.from_openai(
            response=response,
            input_text=text,
            model=model,
            user_id=user_id,
            session_id=session_id,
            turn_id=turn_id,
            structured_output=None,
        )

    async def extract_key_points(
        self,
        text: str,
        num_points: int = 5,
        model: Union[OpenAIModel, str] = OpenAIModel.GPT4_TURBO,
        temperature: float = 0.3,
        user_id: Optional[str] = None,
        session_id: Optional[str] = None,
    ) -> AIMessage:
        """
        Extract *num_points* bullet‑point key ideas from *text* (stateless).
        """
        turn_id = str(uuid.uuid4())

        system_prompt = (
            f"Extract the {num_points} most important key points from the following text.\n"
            "- Present each point as a clear, concise bullet point (•).\n"
            "- Focus on the main ideas and significant information.\n"
            "- Each point should be self‑contained and meaningful.\n"
            "- Order points by importance (most important first)."
        )

        messages = [
            {"role": "system", "content": system_prompt},
            {"role": "user", "content": text},
        ]

        response = await self._chat_completion(
            model=model.value if isinstance(model, Enum) else model,
            messages=messages,
            max_tokens=self.max_tokens,
            temperature=temperature,
        )

        return AIMessageFactory.from_openai(
            response=response,
            input_text=text,
            model=model,
            user_id=user_id,
            session_id=session_id,
            turn_id=turn_id,
            structured_output=None,
        )

    async def analyze_sentiment(
        self,
        text: str,
        model: Union[OpenAIModel, str] = OpenAIModel.GPT4_TURBO,
        temperature: float = 0.1,
        user_id: Optional[str] = None,
        session_id: Optional[str] = None,
    ) -> AIMessage:
        """
        Perform sentiment analysis on *text* and return a structured explanation.
        """
        turn_id = str(uuid.uuid4())

        system_prompt = (
            "Analyze the sentiment of the following text and provide a structured response.\n"
            "Your response must include:\n"
            "1. Overall sentiment (Positive, Negative, Neutral, or Mixed)\n"
            "2. Confidence level (High, Medium, Low)\n"
            "3. Key emotional indicators found in the text\n"
            "4. Brief explanation of your analysis\n\n"
            "Format your answer clearly with numbered sections."
        )

        messages = [
            {"role": "system", "content": system_prompt},
            {"role": "user", "content": text},
        ]

        response = await self._chat_completion(
            model=model.value if isinstance(model, Enum) else model,
            messages=messages,
            max_tokens=self.max_tokens,
            temperature=temperature,
        )

        return AIMessageFactory.from_openai(
            response=response,
            input_text=text,
            model=model,
            user_id=user_id,
            session_id=session_id,
            turn_id=turn_id,
            structured_output=None,
        )

    async def analyze_product_review(
        self,
        review_text: str,
        product_id: str,
        product_name: str,
        model: Union[OpenAIModel, str] = OpenAIModel.GPT4_TURBO,
        temperature: float = 0.1,
        user_id: Optional[str] = None,
        session_id: Optional[str] = None,
    ) -> AIMessage:
        """
        Analyze a product review and extract structured information.

        Args:
            review_text (str): The product review text to analyze.
            product_id (str): Unique identifier for the product.
            product_name (str): Name of the product being reviewed.
            model (Union[OpenAIModel, str]): The model to use.
            temperature (float): Sampling temperature for response generation.
            user_id (Optional[str]): Optional user identifier for tracking.
            session_id (Optional[str]): Optional session identifier for tracking.
        """
        turn_id = str(uuid.uuid4())

        system_prompt = (
            f"You are a product review analysis expert. Analyze the given product review "
            f"for '{product_name}' (ID: {product_id}) and extract structured information. "
            f"Determine the sentiment (positive, negative, or neutral), estimate a rating "
            f"based on the review content (0.0-5.0 scale), and identify key product features "
            f"mentioned in the review."
        )

        messages = [
            {"role": "system", "content": system_prompt},
            {"role": "user", "content": f"Product ID: {product_id}\nProduct Name: {product_name}\nReview: {review_text}"},
        ]

        # Use structured output with response_format
        response = await self._chat_completion(
            model=model.value if isinstance(model, Enum) else model,
            messages=messages,
            max_tokens=self.max_tokens,
            temperature=temperature,
            response_format={
                "type": "json_schema",
                "json_schema": {
                    "name": "product_review_analysis",
                    "schema": ProductReview.model_json_schema(),
                    "strict": True
                }
            }
        )

        return AIMessageFactory.from_openai(
            response=response,
            input_text=review_text,
            model=model,
            user_id=user_id,
            session_id=session_id,
            turn_id=turn_id,
            structured_output=ProductReview,
        )

    async def image_identification(
        self,
        *,
        image: Union[Path, bytes, Image.Image],
        detections: List[DetectionBox],          # from parrot.models.detections
        shelf_regions: List[ShelfRegion],        # "
        reference_images: Optional[List[Union[Path, bytes, Image.Image]]] = None,
        model: Union[OpenAIModel, str] = OpenAIModel.GPT_4_1_MINI,
        prompt: Optional[str] = None,
        temperature: float = 0.0,
        ocr_hints: bool = True,
        user_id: Optional[str] = None,
        session_id: Optional[str] = None,
        max_tokens: Optional[int] = None
    ) -> List[IdentifiedProduct]:
        """
        Step-2: Identify products using the detected boxes + reference images.

        Returns a list[IdentifiedProduct] with bbox, type, model, confidence, features,
        reference_match, shelf_location, and position_on_shelf.
        """
        _has_tesseract = True

        def _crop_box(pil_img: Image.Image, box) -> Image.Image:
            # small padding to include context
            pad = 6
            x1 = max(0, box.x1 - pad)
            y1 = max(0, box.y1 - pad)
            x2 = min(pil_img.width,  box.x2 + pad)
            y2 = min(pil_img.height, box.y2 + pad)
            return pil_img.crop((x1, y1, x2, y2))

        def _shelf_and_position(box, regions: List[ShelfRegion]) -> Tuple[str, str]:
            # map to shelf by containment / Y overlap
            best = None
            best_overlap = 0
            for r in regions:
                rx1, ry1, rx2, ry2 = r.bbox.x1, r.bbox.y1, r.bbox.x2, r.bbox.y2
                ix1, iy1 = max(rx1, box.x1), max(ry1, box.y1)
                ix2, iy2 = min(rx2, box.x2), min(ry2, box.y2)
                ov = max(0, ix2 - ix1) * max(0, iy2 - iy1)
                if ov > best_overlap:
                    best_overlap, best = ov, r
            shelf = best.level if best else "unknown"

            # left/center/right inside the shelf bbox
            if best:
                mid = (box.x1 + box.x2) / 2.0
                thirds = (best.bbox.x1 + (best.bbox.x2 - best.bbox.x1) / 3.0,
                        best.bbox.x1 + 2 * (best.bbox.x2 - best.bbox.x1) / 3.0)
                position = "left" if mid < thirds[0] else ("right" if mid > thirds[1] else "center")
            else:
                position = "center"
            return shelf, position

        # --- prepare images ---
        if isinstance(image, (str, Path)):
            pil_image = Image.open(image).convert("RGB")
        elif isinstance(image, bytes):
            pil_image = Image.open(io.BytesIO(image)).convert("RGB")
        else:
            pil_image = image.convert("RGB")

        # crops per detection
        crops = []
        for i, det in enumerate(detections, start=1):
            crop = _crop_box(pil_image, det)
            text_hint = ""
            if ocr_hints and _has_tesseract:
                try:
                    text = pytesseract.image_to_string(crop)
                    text_hint = text.strip()
                except Exception:
                    text_hint = ""
            shelf, pos = _shelf_and_position(det, shelf_regions)
            crops.append({
                "id": i,
                "det": det,
                "shelf": shelf,
                "position": pos,
                "ocr": text_hint,
                "img_content": self._encode_image_for_openai(crop)
            })

        # --- build messages (full image + crops + references) ---
        # Put references first, then the full scene, then each crop.
        content_blocks = []

        # 1) reference images
        if reference_images:
            for ref in reference_images:
                content_blocks.append(self._encode_image_for_openai(ref))

        # 2) full scene
        content_blocks.append(self._encode_image_for_openai(pil_image))

        # 3) one block with per-detection crop + text hint
        #    Images go as separate blocks; the textual metadata goes in one text block.
        meta_lines = ["DETECTIONS:"]
        for c in crops:
            d = c["det"]
            meta_lines.append(
                f"- id:{c['id']} bbox:[{d.x1},{d.y1},{d.x2},{d.y2}] class:{d.class_name} "
                f"shelf:{c['shelf']} position:{c['position']} ocr:{c['ocr'][:80] or 'None'}"
            )
        if prompt:
            text_block = prompt + "\n\nReturn ONLY JSON with top-level key 'items' that matches the provided schema." + "\n".join(meta_lines)
        else:
            text_block = (
                "Identify each detection by comparing with the reference images. "
                "Prefer visual features (shape, control panel, ink tank layout) and use OCR hints only as supportive evidence. "
                "Allowed product_type: ['printer','product_box','fact_tag','promotional_graphic','ink_bottle']. "
                "Models to look for (if any): ['ET-2980','ET-3950','ET-4950']. "
                "Return one item per detection id.\n"
                + "\n".join(meta_lines)
            )
        content_blocks.append({"type": "text", "text": text_block})
        # add crops
        for c in crops:
            content_blocks.append(c["img_content"])

        # --- JSON schema (strict) for enforcement ---
        # We wrap the array in an object {"items":[...]} so json_schema works consistently.
        item_schema = {
            "type": "object",
            "additionalProperties": False,
            "properties": {
                "detection_id": {"type": "integer", "minimum": 1},
                "product_type": {"type": "string"},
                "product_model": {"type": ["string", "null"]},
                "confidence": {"type": "number", "minimum": 0.0, "maximum": 1.0},
                "visual_features": {"type": "array", "items": {"type": "string"}},
                "reference_match": {"type": ["string", "null"]},
                "shelf_location": {"type": "string"},
                "position_on_shelf": {"type": "string"},
                "brand": {"type": ["string", "null"]},
                "advertisement_type": {"type": ["string", "null"]},
            },
            "required": [
                "detection_id","product_type","product_model","confidence","visual_features",
                "reference_match","shelf_location","position_on_shelf","brand","advertisement_type"
            ],
        }
        resp_format = {
            "type": "json_schema",
            "json_schema": {
                "name": "identified_products",
                "strict": True,
                "schema": {
                    "type": "object",
                    "additionalProperties": False,
                    "properties": {
                        "items": {
                            "type": "array",
                            "items": item_schema,
                            "minItems": len(detections),   # drop or lower if this causes 400s
                        }
                    },
                    "required": ["items"],
                },
            },
        }

        # ensure shelves/positions are precomputed in case the model drops them
        shelf_pos_map = {c["id"]: (c["shelf"], c["position"]) for c in crops}

        # --- call OpenAI ---
        messages = [{"role": "user", "content": content_blocks}]
        response = await self.client.chat.completions.create(
            model=model.value if isinstance(model, Enum) else model,
            messages=messages,
            max_tokens=max_tokens or self.max_tokens,
            temperature=temperature or self.temperature,
            response_format=resp_format
        )

        raw = response.choices[0].message.content or "{}"
        try:
            # data = json.loads(raw)
            data = json_decoder(raw)
            items = data.get("items") or data.get("detections") or []
        except Exception:
            # fallback: try best-effort parse if model didn’t honor schema
            data = self._json.loads(
                raw
            )
            items = data.get("items") or data.get("detections") or []

        # --- build IdentifiedProduct list ---
        out: List[IdentifiedProduct] = []
        for idx, it in enumerate(items, start=1):
            det_id = int(it.get("detection_id") or idx)
            if not (1 <= det_id <= len(detections)):
                continue

            det = detections[det_id - 1]
            shelf, pos = shelf_pos_map.get(det_id, ("unknown", "center"))

            # allow model to override if present
            shelf = (it.get("shelf_location") or shelf)
            pos = (it.get("position_on_shelf") or pos)

            # --- COERCION / DEFAULTS ---
            det_cls = det.class_name.lower()
            pt = (it.get("product_type") or "").strip().lower()
            pm = (it.get("product_model") or None)

            # Default to detector class when empty
            if not pt:
                pt = "price_tag" if det_cls in ("price_tag", "fact_tag") else det_cls

            # Shelf rule: middle/bottom should be boxes; detector box forces box
            if shelf in ("middle", "bottom") or det_cls == "product_box":
                if pt == "printer":
                    pt = "product_box"

            # Fill sensible models
            if pt in ("price_tag", "fact_tag") and not pm:
                pm = "price tag"
            if pt == "promotional_graphic" and not pm:
                # light OCR-based guess if you like; otherwise leave None
                pm = None

            out.append(
                IdentifiedProduct(
                    detection_box=det,
                    product_type=it.get("product_type", "unknown"),
                    product_model=it.get("product_model"),
                    confidence=float(it.get("confidence", 0.5)),
                    visual_features=it.get("visual_features", []),
                    reference_match=it.get("reference_match"),
                    shelf_location=shelf,
                    position_on_shelf=pos,
                    detection_id=det_id,
                    brand=it.get("brand"),
                    advertisement_type=it.get("advertisement_type"),
                )
            )
        return out

    async def generate_video(
        self,
        prompt: VideoGenerationPrompt,
        *,
        output_directory: Optional[Path] = None,
        mime_format: str = "video/mp4",
        model: Optional[Union[str, OpenAIModel]] = None,
        poll_interval: float = 5.0,
        timeout: Optional[float] = 600.0,
    ) -> AIMessage:
        """Generate a video using OpenAI's Sora or Sora 2 models."""

        if not prompt or not prompt.prompt or not prompt.prompt.strip():
            raise ValueError("Prompt text is required to generate a video with OpenAI.")

        selected_model: Union[str, OpenAIModel, None] = model or prompt.model or OpenAIModel.SORA
        if isinstance(selected_model, Enum):
            selected_model = selected_model.value
        if isinstance(selected_model, OpenAIModel):
            selected_model = selected_model.value
        if selected_model is None:
            selected_model = OpenAIModel.SORA.value

        model_name = str(selected_model).strip()
        normalized_model = model_name.lower()
        allowed_models = {
            OpenAIModel.SORA.value,
            OpenAIModel.SORA_2.value,
        }
        if normalized_model not in allowed_models:
            raise ValueError("OpenAI video generation is only supported for Sora or Sora 2 models.")

        configured_dir = config.get("OPENAI_VIDEO_OUTPUT_DIR")
        if output_directory is not None:
            output_dir_path = Path(output_directory)
        elif configured_dir:
            output_dir_path = Path(configured_dir)
        else:
            output_dir_path = BASE_DIR.joinpath("static", "generated_videos")

        video_options: Dict[str, Any] = {}
        if prompt.aspect_ratio:
            video_options["aspect_ratio"] = prompt.aspect_ratio
        if prompt.duration:
            video_options["duration"] = prompt.duration
        if prompt.negative_prompt:
            video_options["negative_prompt"] = prompt.negative_prompt
        if prompt.number_of_videos and prompt.number_of_videos > 1:
            video_options["num_videos"] = prompt.number_of_videos

        start_time = time.time()

        async def _await_video_job(job_obj: Any) -> Any:
            """Poll OpenAI until the async video job completes."""

            videos_resource = getattr(self.client, "videos", None)
            if videos_resource is None:
                return job_obj

            completed_states = {"succeeded", "completed", "ready", "finished"}
            failed_states = {"failed", "cancelled", "canceled", "error", "errored"}

            def _status(obj: Any) -> Optional[str]:
                return getattr(obj, "status", None) or getattr(obj, "state", None)

            status = _status(job_obj)
            if status in completed_states:
                return job_obj
            if status in failed_states:
                raise RuntimeError(f"OpenAI video generation failed with status '{status}'.")

            job_id = getattr(job_obj, "id", None) or getattr(job_obj, "job_id", None)
            if not job_id:
                return job_obj

            retrieve_callable = None
            for attr in ("retrieve", "get", "retrieve_job", "job"):
                candidate = getattr(videos_resource, attr, None)
                if candidate:
                    retrieve_callable = candidate
                    break

            jobs_resource = getattr(videos_resource, "jobs", None)
            if retrieve_callable is None and jobs_resource is not None:
                for attr in ("retrieve", "get"):
                    candidate = getattr(jobs_resource, attr, None)
                    if candidate:
                        retrieve_callable = candidate
                        videos_resource = jobs_resource
                        break

            if retrieve_callable is None:
                return job_obj

            deadline = (time.time() + timeout) if timeout else None

            while True:
                if deadline and time.time() > deadline:
                    raise TimeoutError("Timed out waiting for OpenAI video generation to complete.")

                await asyncio.sleep(max(0.5, poll_interval))

                try:
                    if asyncio.iscoroutinefunction(retrieve_callable):
                        refreshed = await retrieve_callable(job_id)
                    else:
                        refreshed = retrieve_callable(job_id)
                        if asyncio.iscoroutine(refreshed):
                            refreshed = await refreshed
                except TypeError:
                    kwargs = {"id": job_id}
                    try:
                        if asyncio.iscoroutinefunction(retrieve_callable):
                            refreshed = await retrieve_callable(**kwargs)
                        else:
                            refreshed = retrieve_callable(**kwargs)
                            if asyncio.iscoroutine(refreshed):
                                refreshed = await refreshed
                    except Exception as exc:  # pylint: disable=broad-except
                        self.logger.error(f"Failed to poll OpenAI video job: {exc}")
                        return job_obj

                if refreshed is None:
                    return job_obj

                status = _status(refreshed)
                if status in failed_states:
                    raise RuntimeError(f"OpenAI video generation failed with status '{status}'.")
                if status in completed_states or not status:
                    return refreshed

                job_obj = refreshed

        videos_resource = getattr(self.client, "videos", None)
        responses_resource = getattr(self.client, "responses", None)

        response_payload = {
            "model": model_name,
            "prompt": prompt.prompt,
        }
        if video_options:
            response_payload.update(video_options)

        final_response: Any

        if videos_resource and hasattr(videos_resource, "generate"):
            try:
                job_response = await videos_resource.generate(**response_payload)
            except TypeError:
                kwargs = {k: v for k, v in response_payload.items() if k not in video_options}
                extra_args = {"video": video_options} if video_options else {}
                job_response = await videos_resource.generate(**kwargs, **extra_args)
            final_response = await _await_video_job(job_response)
        else:
            if responses_resource is None or not hasattr(responses_resource, "create"):
                raise RuntimeError("OpenAI client does not provide a video generation endpoint. Please update the SDK.")

            responses_payload = {
                "model": model_name,
                "modalities": ["video"],
                "input": [
                    {
                        "role": "user",
                        "content": [
                            {"type": "input_text", "text": prompt.prompt}
                        ],
                    }
                ],
            }
            if video_options:
                responses_payload["video"] = video_options

            final_response = await responses_resource.create(**responses_payload)

        video_bytes: List[bytes] = []

        def _decode_b64(value: Any) -> Optional[bytes]:
            if not isinstance(value, str):
                return None
            try:
                return base64.b64decode(value)
            except Exception:  # pylint: disable=broad-except
                return None

        async def _collect_video_bytes(node: Any) -> None:
            if node is None:
                return

            if isinstance(node, dict):
                for key in ("b64_json", "b64_mp4", "base64", "video", "data"):
                    if key in node and isinstance(node[key], str):
                        decoded = _decode_b64(node[key])
                        if decoded:
                            video_bytes.append(decoded)

                video_node = node.get("video") or node.get("output_video") or node.get("asset")
                if isinstance(video_node, dict):
                    await _collect_video_bytes(video_node)

                file_identifier = None
                if isinstance(node.get("file_id"), str):
                    file_identifier = node["file_id"]
                elif isinstance(node.get("id"), str) and node.get("mime_type", "").startswith("video"):
                    file_identifier = node["id"]
                elif isinstance(node.get("file"), str) and node.get("mime_type", "").startswith("video"):
                    file_identifier = node["file"]

                if file_identifier:
                    data = await self._download_openai_file(file_identifier)
                    if data:
                        video_bytes.append(data)

                for value in node.values():
                    await _collect_video_bytes(value)

            elif isinstance(node, list):
                for item in node:
                    await _collect_video_bytes(item)

        raw_dump: Optional[Dict[str, Any]] = None
        if hasattr(final_response, "model_dump") and callable(final_response.model_dump):
            try:
                raw_dump = final_response.model_dump()
            except TypeError:
                try:
                    raw_dump = final_response.model_dump(mode="python")
                except Exception:  # pylint: disable=broad-except
                    raw_dump = None

        if raw_dump is None and hasattr(final_response, "__dict__"):
            raw_dump = {
                k: v for k, v in final_response.__dict__.items() if not k.startswith("_")
            }

        await _collect_video_bytes(raw_dump if raw_dump is not None else final_response)

        if not video_bytes:
            raise RuntimeError("OpenAI did not return any video content for the provided prompt.")

        saved_files: List[Path] = []
        for index, payload in enumerate(video_bytes, start=1):
            if not isinstance(payload, (bytes, bytearray)):
                continue
            file_path = self._save_video_file(bytes(payload), output_dir_path, video_number=index, mime_format=mime_format)
            saved_files.append(file_path)

        if not saved_files:
            raise RuntimeError("Failed to persist OpenAI video generation results.")

        execution_time = time.time() - start_time
        usage = CompletionUsage(
            prompt_tokens=len(prompt.prompt or ""),
            total_time=execution_time,
            extra_usage={
                "videos_requested": prompt.number_of_videos,
                "aspect_ratio": prompt.aspect_ratio,
                "duration": prompt.duration,
                "negative_prompt": prompt.negative_prompt,
                "model": model_name,
            },
        )

        ai_message = AIMessageFactory.from_video(
            output=raw_dump or final_response,
            files=saved_files,
            media=saved_files,
            input=prompt.prompt,
            model=model_name,
            provider="openai",
            usage=usage,
            response_time=execution_time,
            raw_response=raw_dump,
        )

        return ai_message<|MERGE_RESOLUTION|>--- conflicted
+++ resolved
@@ -344,7 +344,6 @@
         if "tool_choice" in args:
             req["tool_choice"] = args["tool_choice"]
         if "response_format" in args:
-<<<<<<< HEAD
             resp_format = args["response_format"]
             if resp_format:
                 # The Responses SDK (>=2.6.0) expects structured output under the
@@ -353,9 +352,6 @@
                 # "unexpected keyword" errors when calling
                 # `AsyncResponses.create`.
                 req["response"] = {"format": resp_format}
-=======
-            req["response_format"] = args["response_format"]
->>>>>>> bbb708b2
         if "temperature" in args and args["temperature"] is not None:
             req["temperature"] = args["temperature"]
         if "max_tokens" in args and args["max_tokens"] is not None:
