"""
Agent Scheduler Module for AI-Parrot.

This module provides scheduling capabilities for agents using APScheduler,
allowing agents to execute operations at specified intervals.
"""
import inspect
import json
from typing import Any, Dict, Optional, Callable, List, Tuple
from datetime import datetime
import uuid
from enum import Enum
from functools import wraps
from aiohttp import web
from apscheduler.schedulers.asyncio import AsyncIOScheduler
from apscheduler.jobstores.memory import MemoryJobStore
from apscheduler.jobstores.redis import RedisJobStore
from apscheduler.executors.asyncio import AsyncIOExecutor
from apscheduler.triggers.cron import CronTrigger
from apscheduler.triggers.interval import IntervalTrigger
from apscheduler.triggers.date import DateTrigger
from navconfig.logging import logging
from asyncdb import AsyncDB
from navigator.conf import CACHE_HOST, CACHE_PORT
from navigator.connections import PostgresPool
from querysource.conf import default_dsn
from .models import AgentSchedule
from parrot.notifications import NotificationMixin

# disable logging of APScheduler
logging.getLogger("apscheduler").setLevel(logging.WARNING)


# Database Model for Scheduler
class ScheduleType(Enum):
    """Schedule execution types."""
    ONCE = "once"
    DAILY = "daily"
    WEEKLY = "weekly"
    MONTHLY = "monthly"
    INTERVAL = "interval"
    CRON = "cron"
    CRONTAB = "crontab"  # using crontab-syntax (supported by APScheduler)


# Decorator for scheduling agent methods
def schedule(
    schedule_type: ScheduleType = ScheduleType.DAILY,
    **schedule_config
):
    """
    Decorator to mark agent methods for scheduling.

    Usage:
        @schedule(schedule_type=ScheduleType.DAILY, hour=9, minute=0)
        async def generate_daily_report(self):
            ...

        @schedule(schedule_type=ScheduleType.INTERVAL, hours=2)
        async def check_updates(self):
            ...
    """
    def decorator(func: Callable) -> Callable:
        @wraps(func)
        async def wrapper(*args, **kwargs):
            return await func(*args, **kwargs)

        # Add scheduling metadata to the function
        wrapper._schedule_config = {
            'schedule_type': schedule_type.value,
            'schedule_config': schedule_config,
            'method_name': func.__name__
        }
        return wrapper
    return decorator


class _SchedulerNotification(NotificationMixin):
    """Helper to reuse notification mixin capabilities."""

    def __init__(self, logger):
        self.logger = logger


class AgentSchedulerManager:
    """
    Manager for scheduling agent operations using APScheduler.

    This manager handles:
    - Loading schedules from database on startup
    - Adding/removing schedules dynamically
    - Executing scheduled agent operations
    - Safe restart of scheduler
    """

    def __init__(self, bot_manager=None):
        self.logger = logging.getLogger('Parrot.Scheduler')
        self.bot_manager = bot_manager
        self.app: Optional[web.Application] = None
        self.db: Optional[AsyncDB] = None
        self._pool: Optional[AsyncDB] = None  # Database connection pool

        # Configure APScheduler with AsyncIO
        jobstores = {
            'default': MemoryJobStore(),
            "redis": RedisJobStore(
                db=6,
                jobs_key="apscheduler.jobs",
                run_times_key="apscheduler.run_times",
                host=CACHE_HOST,
                port=CACHE_PORT,
            ),
        }
        executors = {
            'default': AsyncIOExecutor()
        }
        job_defaults = {
            'coalesce': True,  # Combine multiple missed runs into one
            'max_instances': 2,  # Maximum concurrent instances of each job
            'misfire_grace_time': 300  # 5 minutes grace period
        }

        self.scheduler = AsyncIOScheduler(
            jobstores=jobstores,
            executors=executors,
            job_defaults=job_defaults,
            timezone='UTC'
        )

    def _prepare_call_arguments(
        self,
        method: Callable,
        prompt: Optional[Any],
        metadata: Optional[Dict[str, Any]],
        *,
        is_crew: bool,
        method_name: Optional[str]
    ) -> Tuple[List[Any], Dict[str, Any]]:
        """Build positional and keyword arguments for method execution."""
        call_kwargs: Dict[str, Any] = dict(metadata or {})
        call_args: List[Any] = []

        if prompt is None:
            return call_args, call_kwargs

        assigned_prompt = False

        if is_crew:
            crew_prompt_map = {
                'run_flow': 'initial_task',
                'run_loop': 'initial_task',
                'run_sequential': 'query',
                'run_parallel': 'tasks',
            }
            param_name = crew_prompt_map.get(method_name or '')
            if param_name:
                if param_name == 'tasks':
                    if param_name not in call_kwargs and isinstance(prompt, list):
                        call_kwargs[param_name] = prompt
                        assigned_prompt = True
                else:
                    if param_name not in call_kwargs:
                        call_kwargs[param_name] = prompt
                        assigned_prompt = True

        if not assigned_prompt:
            call_args, call_kwargs = self._apply_prompt_signature(
                method,
                call_args,
                call_kwargs,
                prompt
            )

        return call_args, call_kwargs

    def _apply_prompt_signature(
        self,
        method: Callable,
        call_args: List[Any],
        call_kwargs: Dict[str, Any],
        prompt: Any
    ) -> Tuple[List[Any], Dict[str, Any]]:
        """Inject prompt into call signature when possible."""
        try:
            signature = inspect.signature(method)
        except (TypeError, ValueError):
            return call_args, call_kwargs

        positional_params = [
            param
            for param in signature.parameters.values()
            if param.kind in (
                inspect.Parameter.POSITIONAL_ONLY,
                inspect.Parameter.POSITIONAL_OR_KEYWORD
            )
        ]

        if positional_params:
            first_param = positional_params[0]
            call_kwargs.setdefault(first_param.name, prompt)
            return call_args, call_kwargs

        if any(
            param.kind == inspect.Parameter.VAR_POSITIONAL
            for param in signature.parameters.values()
        ):
            call_args.append(prompt)
            return call_args, call_kwargs

        if any(
            param.kind == inspect.Parameter.VAR_KEYWORD
            for param in signature.parameters.values()
        ):
            call_kwargs.setdefault('prompt', prompt)

        return call_args, call_kwargs

    async def _execute_agent_job(
        self,
        schedule_id: str,
        agent_name: str,
        prompt: Optional[str] = None,
        method_name: Optional[str] = None,
        metadata: Optional[Dict] = None,
        *,
        is_crew: bool = False,
        success_callback: Optional[Callable] = None,
        send_result: Optional[Dict[str, Any]] = None
    ):
        """
        Execute a scheduled agent operation.

        Args:
            schedule_id: Unique identifier for this schedule
            agent_name: Name of the agent to execute
            prompt: Optional prompt to send to the agent
            method_name: Optional public method to call on the agent
            metadata: Additional metadata for execution context
        """
        try:
            self.logger.info(
                f"Executing scheduled job {schedule_id} for agent {agent_name}"
            )

            if not self.bot_manager:
                raise RuntimeError("Bot manager not available")

<<<<<<< HEAD
            call_metadata: Dict[str, Any] = dict(metadata or {})

            metadata_send_result = call_metadata.pop('send_result', None)
            send_result_config = (
                send_result
                if send_result is not None
                else metadata_send_result
            )

            metadata_success_callback = call_metadata.pop('success_callback', None)
            if success_callback is None and callable(metadata_success_callback):
                success_callback = metadata_success_callback

            metadata_is_crew = call_metadata.pop('is_crew', None)
            if metadata_is_crew is not None:
                is_crew = bool(is_crew or metadata_is_crew)

            agent: Any = None
            if is_crew:
                crew_entry = self.bot_manager.get_crew(agent_name)
                if crew_entry:
                    agent = crew_entry[0]
                else:
                    raise ValueError(f"Crew {agent_name} not found")
            else:
                agent = self.bot_manager._bots.get(agent_name)
                if not agent:
                    agent = await self.bot_manager.registry.get_instance(agent_name)
=======
            agent = self.bot_manager._bots.get(
                agent_name) or await self.bot_manager.registry.get_instance(agent_name)
>>>>>>> eee7586d

            if not agent:
                raise ValueError(f"Agent {agent_name} not found")

            if method_name:
                if not hasattr(agent, method_name):
                    raise AttributeError(
                        f"Agent {agent_name} has no method {method_name}"
                    )
                method = getattr(agent, method_name)
                if not callable(method):
                    raise TypeError(f"{method_name} is not callable")

<<<<<<< HEAD
                call_args, call_kwargs = self._prepare_call_arguments(
                    method,
                    prompt,
                    call_metadata,
                    is_crew=is_crew,
                    method_name=method_name,
                )
                result = await method(*call_args, **call_kwargs)
            elif prompt is not None:
=======
                result = await method(**metadata)
            elif prompt:
                # Send prompt to agent
>>>>>>> eee7586d
                result = await agent.chat(prompt)
            else:
                raise ValueError(
                    "Either prompt or method_name must be provided"
                )

            await self._update_schedule_run(schedule_id, success=True)

            self.logger.info(
                f"Successfully executed job {schedule_id} for agent {agent_name}"
            )

            send_result_payload = (
                dict(send_result_config)
                if isinstance(send_result_config, dict)
                else send_result_config
            )

            try:
                await self._handle_job_success(
                    schedule_id,
                    agent_name,
                    result,
                    success_callback,
                    send_result_payload,
                )
            except Exception as callback_error:
                self.logger.error(
                    "Error executing success callback for job %s: %s",
                    schedule_id,
                    callback_error,
                    exc_info=True,
                )

            return result

        except Exception as e:
            self.logger.error(
                f"Error executing scheduled job {schedule_id}: {e}",
                exc_info=True
            )
            await self._update_schedule_run(schedule_id, success=False, error=str(e))
            raise

    async def _handle_job_success(
        self,
        schedule_id: str,
        agent_name: str,
        result: Any,
        success_callback: Optional[Callable],
        send_result: Optional[Dict[str, Any]],
    ) -> None:
        """Execute success callback or fallback notification."""
        if success_callback:
            callback_result = success_callback(result)
            if inspect.isawaitable(callback_result):
                await callback_result
            return

        if not send_result:
            return

        await self._send_result_email(schedule_id, agent_name, result, send_result)

    async def _send_result_email(
        self,
        schedule_id: str,
        agent_name: str,
        result: Any,
        send_result: Dict[str, Any],
    ) -> None:
        """Send job result via email using the notification system."""
        if not isinstance(send_result, dict):
            self.logger.warning(
                "send_result configuration for schedule %s is not a dictionary", schedule_id
            )
            return

        recipients = (
            send_result.get('recipients')
            or send_result.get('emails')
            or send_result.get('email')
            or send_result.get('to')
        )

        if not recipients:
            self.logger.warning(
                "send_result for schedule %s is missing recipients", schedule_id
            )
            return

        subject = send_result.get(
            'subject',
            f"Scheduled job {agent_name} completed",
        )

        message = send_result.get(
            'message',
            f"Job {agent_name} ({schedule_id}) completed successfully.",
        )

        include_result = send_result.get('include_result', True)
        if include_result:
            formatted_result = self._format_result(result)
            if formatted_result:
                message = f"{message}\n\nResult:\n{formatted_result}"

        template = send_result.get('template')
        report = send_result.get('report')

        reserved_keys = {
            'recipients',
            'emails',
            'email',
            'to',
            'subject',
            'message',
            'include_result',
            'template',
            'report',
        }

        extra_kwargs = {
            key: value
            for key, value in send_result.items()
            if key not in reserved_keys
        }

        notifier = _SchedulerNotification(self.logger)
        await notifier.send_email(
            message=message,
            recipients=recipients,
            subject=subject,
            report=report,
            template=template,
            **extra_kwargs,
        )

    def _format_result(self, result: Any) -> str:
        """Format execution result for notifications."""
        if result is None:
            return ''

        if isinstance(result, (str, int, float, bool)):
            return str(result)

        if hasattr(result, 'model_dump'):
            try:
                return json.dumps(result.model_dump(), indent=2, default=str)
            except Exception:  # pylint: disable=broad-except
                pass

        if hasattr(result, 'dict'):
            try:
                return json.dumps(result.dict(), indent=2, default=str)
            except Exception:  # pylint: disable=broad-except
                pass

        try:
            return json.dumps(result, indent=2, default=str)
        except TypeError:
            return str(result)

    async def _update_schedule_run(
        self,
        schedule_id: str,
        success: bool = True,
        error: Optional[str] = None
    ):
        """Update schedule record after execution."""
        try:
            async with await self._pool.acquire() as conn:  # pylint: disable=no-member # noqa
                AgentSchedule.Meta.connection = conn
                schedule = AgentSchedule.get(schedule_id=schedule_id)

                schedule.last_run = datetime.now()
                schedule.run_count += 1

                if error:
                    if not schedule.metadata:
                        schedule.metadata = {}
                    schedule.metadata['last_error'] = error
                    schedule.metadata['last_error_time'] = datetime.now().isoformat()

                await schedule.update()

        except Exception as e:
            self.logger.error(f"Failed to update schedule run: {e}")

    def _create_trigger(self, schedule_type: str, config: Dict[str, Any]):
        """
        Create APScheduler trigger based on schedule type and configuration.

        Args:
            schedule_type: Type of schedule (daily, weekly, monthly, interval, cron)
            config: Configuration dictionary for the trigger

        Returns:
            APScheduler trigger instance
        """
        schedule_type = schedule_type.lower()

        if schedule_type == ScheduleType.ONCE.value:
            run_date = config.get('run_date', datetime.now())
            return DateTrigger(run_date=run_date)

        elif schedule_type == ScheduleType.DAILY.value:
            hour = config.get('hour', 0)
            minute = config.get('minute', 0)
            return CronTrigger(hour=hour, minute=minute)

        elif schedule_type == ScheduleType.WEEKLY.value:
            day_of_week = config.get('day_of_week', 'mon')
            hour = config.get('hour', 0)
            minute = config.get('minute', 0)
            return CronTrigger(day_of_week=day_of_week, hour=hour, minute=minute)

        elif schedule_type == ScheduleType.MONTHLY.value:
            day = config.get('day', 1)
            hour = config.get('hour', 0)
            minute = config.get('minute', 0)
            return CronTrigger(day=day, hour=hour, minute=minute)

        elif schedule_type == ScheduleType.INTERVAL.value:
            return IntervalTrigger(
                weeks=config.get('weeks', 0),
                days=config.get('days', 0),
                hours=config.get('hours', 0),
                minutes=config.get('minutes', 0),
                seconds=config.get('seconds', 0)
            )

        elif schedule_type == ScheduleType.CRON.value:
            # Full cron expression support
            return CronTrigger(**config)

        elif schedule_type == ScheduleType.CRONTAB.value:
            # Support for crontab syntax (same as cron but more user-friendly)
            return CronTrigger.from_crontab(**config, timezone='UTC')

        else:
            raise ValueError(
                f"Unsupported schedule type: {schedule_type}"
            )

    async def add_schedule(
        self,
        agent_name: str,
        schedule_type: str,
        schedule_config: Dict[str, Any],
        prompt: Optional[str] = None,
        method_name: Optional[str] = None,
        created_by: Optional[int] = None,
        created_email: Optional[str] = None,
        metadata: Optional[Dict] = None,
        agent_id: Optional[str] = None,
        *,
        is_crew: bool = False,
        send_result: Optional[Dict[str, Any]] = None,
        success_callback: Optional[Callable] = None
    ) -> AgentSchedule:
        """
        Add a new schedule to both database and APScheduler.

        Args:
            agent_name: Name of the agent
            schedule_type: Type of schedule
            schedule_config: Configuration for the schedule
            prompt: Optional prompt to execute
            method_name: Optional method name to call
            created_by: User ID who created the schedule
            created_email: Email of creator
            metadata: Additional metadata passed to execution method
            agent_id: Optional agent ID
            is_crew: Whether the scheduled target is a crew
            send_result: Optional configuration to email execution results
            success_callback: Optional coroutine/function executed after success

        Returns:
            Created AgentSchedule instance
        """
        # Validate agent exists
        if self.bot_manager:
            if is_crew:
                crew_entry = self.bot_manager.get_crew(agent_name)
                if not crew_entry:
                    raise ValueError(f"Crew {agent_name} not found")
                _, crew_def = crew_entry
                if not agent_id:
                    agent_id = getattr(crew_def, 'crew_id', agent_name)
            else:
                agent = self.bot_manager._bots.get(agent_name)
                if not agent:
                    agent = await self.bot_manager.registry.get_instance(agent_name)
                if not agent:
                    raise ValueError(f"Agent {agent_name} not found")

                if not agent_id:
                    agent_id = getattr(agent, 'chatbot_id', agent_name)

        # Create database record
        async with await self._pool.acquire() as conn:  # pylint: disable=no-member # noqa
            #  TODO> create the bind method: AgentSchedule.bind(conn)
            AgentSchedule.Meta.connection = conn
            try:
                schedule = AgentSchedule(
                    agent_id=agent_id or agent_name,
                    agent_name=agent_name,
                    prompt=prompt,
                    method_name=method_name,
                    schedule_type=schedule_type,
                    schedule_config=schedule_config,
                    created_by=created_by,
                    created_email=created_email,
                    metadata=dict(metadata or {}),
                    is_crew=is_crew,
                    send_result=dict(send_result or {}),
                )
                await schedule.save()
            except Exception as e:
                self.logger.error(f"Error saving schedule object: {e}")
                raise

        # Add to APScheduler
        try:
            trigger = self._create_trigger(schedule_type, schedule_config)

            job = self.scheduler.add_job(
                self._execute_agent_job,
                trigger=trigger,
                id=str(schedule.schedule_id),
                name=f"{agent_name}_{schedule_type}",
                kwargs={
                    'schedule_id': str(schedule.schedule_id),
                    'agent_name': agent_name,
                    'prompt': prompt,
                    'method_name': method_name,
                    'metadata': dict(metadata or {}),
                    'is_crew': is_crew,
                    'success_callback': success_callback,
                    'send_result': dict(send_result or {}),
                },
                replace_existing=True
            )

            # Update next run time
            if job.next_run_time:
                schedule.next_run = job.next_run_time
                await schedule.update()

            self.logger.info(
                f"Added schedule {schedule.schedule_id} for agent {agent_name}"
            )

        except Exception as e:
            # Rollback database record
            await schedule.delete()
            raise RuntimeError(f"Failed to add schedule to jobstore: {e}")

        return schedule

    async def remove_schedule(self, schedule_id: str):
        """Remove a schedule from both database and APScheduler."""
        try:
            # Remove from APScheduler
            self.scheduler.remove_job(schedule_id)

            # Remove from database
            async with await self._pool.acquire() as conn:  # pylint: disable=no-member # noqa
                AgentSchedule.Meta.connection = conn
                schedule = await AgentSchedule.get(schedule_id=uuid.UUID(schedule_id))
                await schedule.delete()

            self.logger.info(
                f"Removed schedule {schedule_id}"
            )

        except Exception as e:
            self.logger.error(f"Error removing schedule {schedule_id}: {e}")
            raise

    async def load_schedules_from_db(self):
        """Load all enabled schedules from database and add to APScheduler."""
        try:
            # Query all enabled schedules
            query = """
                SELECT * FROM navigator.agents_scheduler
                WHERE enabled = TRUE
                ORDER BY created_at
            """
            async with await self._pool.acquire() as conn:  # pylint: disable=no-member # noqa
                AgentSchedule.Meta.connection = conn
                results, error = await conn.query(query)
                if error:
                    self.logger.warning(f"Error querying schedules: {error}")
                    return

                loaded = 0
                failed = 0

                for record in results:
                    try:
                        schedule_data = AgentSchedule(**record)
                        trigger = self._create_trigger(
                            schedule_data.schedule_type,
                            schedule_data.schedule_config
                        )

                        self.scheduler.add_job(
                            self._execute_agent_job,
                            trigger=trigger,
                            id=str(schedule_data.schedule_id),
                            name=f"{schedule_data.agent_name}_{schedule_data.schedule_type}",
                            kwargs={
                                'schedule_id': str(schedule_data.schedule_id),
                                'agent_name': schedule_data.agent_name,
                                'prompt': schedule_data.prompt,
                                'method_name': schedule_data.method_name,
                                'metadata': dict(schedule_data.metadata or {}),
                                'is_crew': schedule_data.is_crew,
                                'send_result': dict(schedule_data.send_result or {}),
                            },
                            replace_existing=True
                        )

                        loaded += 1

                    except Exception as e:
                        failed += 1
                        self.logger.error(
                            f"Failed to load schedule {record.get('schedule_id')}: {e}"
                        )

            self.logger.notice(
                f"Loaded {loaded} schedules from database ({failed} failed)"
            )

        except Exception as e:
            self.logger.error(f"Error loading schedules from database: {e}")
            raise

    async def restart_scheduler(self):
        """Safely restart the scheduler."""
        try:
            self.logger.info("Restarting scheduler...")

            if self.scheduler.running:
                self.scheduler.shutdown(wait=True)

            # Reload schedules from database
            await self.load_schedules_from_db()

            # Start scheduler
            self.scheduler.start()

            self.logger.notice("Scheduler restarted successfully")

        except Exception as e:
            self.logger.error(f"Error restarting scheduler: {e}")
            raise

    def setup(self, app: web.Application) -> web.Application:
        """
        Setup scheduler with aiohttp application.

        Similar to BotManager setup pattern.
        """
        # Database Pool:
        self.db = PostgresPool(
            dsn=default_dsn,
            name="Parrot.Scheduler",
            startup=self.on_startup,
            shutdown=self.on_shutdown
        )
        self.db.configure(app, register="agentdb")
        self.app = app

        # Add to app
        self.app['scheduler_manager'] = self

        # Configure routes
        router = self.app.router
        router.add_view(
            '/api/v1/parrot/scheduler/schedules',
            SchedulerHandler
        )
        router.add_view(
            '/api/v1/parrot/scheduler/schedules/{schedule_id}',
            SchedulerHandler
        )
        router.add_post(
            '/api/v1/parrot/scheduler/restart',
            self.restart_handler
        )

        return self.app

    async def on_startup(self, app: web.Application, conn: Callable):
        """Initialize scheduler on app startup."""
        self.logger.notice("Starting Agent Scheduler...")
        try:
            self._pool = conn
        except Exception as e:
            self.logger.error(
                f"Failed to get database connection pool: {e}"
            )
            self._pool = app['agentdb']

        # Load schedules from database
        await self.load_schedules_from_db()

        # Start scheduler
        self.scheduler.start()

        self.logger.notice(
            "Agent Scheduler started successfully"
        )

    async def on_shutdown(self, app: web.Application, conn: Callable):
        """Cleanup on app shutdown."""
        self.logger.info("Shutting down Agent Scheduler...")

        if self.scheduler.running:
            self.scheduler.shutdown(wait=True)

        self.logger.notice("Agent Scheduler shut down")

    async def restart_handler(self, request: web.Request):
        """HTTP endpoint to restart scheduler."""
        try:
            await self.restart_scheduler()
            return web.json_response({
                'status': 'success',
                'message': 'Scheduler restarted successfully'
            })
        except Exception as e:
            return web.json_response({
                'status': 'error',
                'message': str(e)
            }, status=500)


class SchedulerHandler(web.View):
    """HTTP handler for schedule management."""

    async def get(self):
        """Get schedule(s)."""
        scheduler_manager = self.request.app.get('scheduler_manager')
        schedule_id = self.request.match_info.get('schedule_id')

        try:
            if schedule_id:
                # Get specific schedule
                async with await self._pool.acquire() as conn:  # pylint: disable=no-member # noqa
                    AgentSchedule.Meta.connection = conn
                    schedule = await AgentSchedule.get(schedule_id=uuid.UUID(schedule_id))

                # Get job info from scheduler
                job = scheduler_manager.scheduler.get_job(schedule_id)
                job_info = {
                    'next_run': job.next_run_time.isoformat() if job and job.next_run_time else None,
                    'pending': job is not None
                }

                return web.json_response({
                    'schedule': dict(schedule),
                    'job': job_info
                })
            else:
                # List all schedules
                async with await self._pool.acquire() as conn:  # pylint: disable=no-member # noqa
                    AgentSchedule.Meta.connection = conn
                    results = await AgentSchedule.all()

                return web.json_response({
                    'schedules': [dict(r) for r in results],
                    'count': len(results)
                })

        except Exception as e:
            return web.json_response({
                'status': 'error',
                'message': str(e)
            }, status=500)

    async def post(self):
        """Create new schedule."""
        scheduler_manager = self.request.app.get('scheduler_manager')

        try:
            data = await self.request.json()

            # Extract session info
            session = await self.request.app.get('session_manager').get_session(
                self.request
            )
            created_by = session.get('user_id')
            created_email = session.get('email')

            schedule = await scheduler_manager.add_schedule(
                agent_name=data['agent_name'],
                schedule_type=data['schedule_type'],
                schedule_config=data['schedule_config'],
                prompt=data.get('prompt'),
                method_name=data.get('method_name'),
                created_by=created_by,
                created_email=created_email,
                metadata=data.get('metadata', {}),
                is_crew=data.get('is_crew', False),
                send_result=data.get('send_result'),
            )

            return web.json_response({
                'status': 'success',
                'schedule': dict(schedule)
            }, status=201)

        except Exception as e:
            return web.json_response({
                'status': 'error',
                'message': str(e)
            }, status=500)

    async def delete(self):
        """Delete schedule."""
        scheduler_manager = self.request.app.get('scheduler_manager')
        schedule_id = self.request.match_info.get('schedule_id')

        if not schedule_id:
            return web.json_response({
                'status': 'error',
                'message': 'schedule_id required'
            }, status=400)

        try:
            await scheduler_manager.remove_schedule(schedule_id)

            return web.json_response({
                'status': 'success',
                'message': f'Schedule {schedule_id} deleted'
            })

        except Exception as e:
            return web.json_response({
                'status': 'error',
                'message': str(e)
            }, status=500)

    async def patch(self):
        """Update schedule (enable/disable)."""
        schedule_id = self.request.match_info.get('schedule_id')

        if not schedule_id:
            return web.json_response({
                'status': 'error',
                'message': 'schedule_id required'
            }, status=400)

        try:
            data = await self.request.json()

            async with await self._pool.acquire() as conn:  # pylint: disable=no-member # noqa
                AgentSchedule.Meta.connection = conn
                schedule = await AgentSchedule.get(schedule_id=uuid.UUID(schedule_id))

                # Update fields
                if 'enabled' in data:
                    schedule.enabled = data['enabled']

                schedule.updated_at = datetime.now()
                await schedule.update()

                # If disabled, remove from scheduler
                scheduler_manager = self.request.app.get('scheduler_manager')
                if not schedule.enabled:
                    scheduler_manager.scheduler.remove_job(schedule_id)
                else:
                    # Re-add to scheduler
                    trigger = scheduler_manager._create_trigger(
                        schedule.schedule_type,
                        schedule.schedule_config
                    )
                    scheduler_manager.scheduler.add_job(
                        scheduler_manager._execute_agent_job,
                        trigger=trigger,
                        id=schedule_id,
                        name=f"{schedule.agent_name}_{schedule.schedule_type}",
                        kwargs={
                            'schedule_id': schedule_id,
                            'agent_name': schedule.agent_name,
                            'prompt': schedule.prompt,
                            'method_name': schedule.method_name,
                            'metadata': dict(schedule.metadata or {}),
                            'is_crew': schedule.is_crew,
                            'send_result': dict(schedule.send_result or {}),
                        },
                        replace_existing=True
                    )

                return web.json_response({
                    'status': 'success',
                    'schedule': dict(schedule)
                })

        except Exception as e:
            return web.json_response({
                'status': 'error',
                'message': str(e)
            }, status=500)<|MERGE_RESOLUTION|>--- conflicted
+++ resolved
@@ -245,7 +245,6 @@
             if not self.bot_manager:
                 raise RuntimeError("Bot manager not available")
 
-<<<<<<< HEAD
             call_metadata: Dict[str, Any] = dict(metadata or {})
 
             metadata_send_result = call_metadata.pop('send_result', None)
@@ -274,10 +273,6 @@
                 agent = self.bot_manager._bots.get(agent_name)
                 if not agent:
                     agent = await self.bot_manager.registry.get_instance(agent_name)
-=======
-            agent = self.bot_manager._bots.get(
-                agent_name) or await self.bot_manager.registry.get_instance(agent_name)
->>>>>>> eee7586d
 
             if not agent:
                 raise ValueError(f"Agent {agent_name} not found")
@@ -291,7 +286,6 @@
                 if not callable(method):
                     raise TypeError(f"{method_name} is not callable")
 
-<<<<<<< HEAD
                 call_args, call_kwargs = self._prepare_call_arguments(
                     method,
                     prompt,
@@ -301,11 +295,6 @@
                 )
                 result = await method(*call_args, **call_kwargs)
             elif prompt is not None:
-=======
-                result = await method(**metadata)
-            elif prompt:
-                # Send prompt to agent
->>>>>>> eee7586d
                 result = await agent.chat(prompt)
             else:
                 raise ValueError(
