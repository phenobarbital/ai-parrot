"""
AWS CloudWatch Tool for AI-Parrot
Enables AI agents to query CloudWatch logs and metrics
"""
from typing import Optional, List, Dict, Any, Literal
from datetime import datetime, timedelta
from enum import Enum
import asyncio
from pydantic import Field, field_validator
from botocore.exceptions import ClientError
from ..interfaces.aws import AWSInterface
from ..conf import AWS_DEFAULT_CLOUDWATCH_LOG_GROUP
from .abstract import AbstractTool, AbstractToolArgsSchema, ToolResult


class CloudWatchOperation(str, Enum):
    """Available CloudWatch operations"""
    QUERY_LOGS = "query_logs"
    GET_METRICS = "get_metrics"
    LIST_LOG_GROUPS = "list_log_groups"
    LIST_LOG_STREAMS = "list_log_streams"
    GET_LOG_EVENTS = "get_log_events"
    PUT_METRIC_DATA = "put_metric_data"
    DESCRIBE_ALARMS = "describe_alarms"


class CloudWatchToolArgs(AbstractToolArgsSchema):
    """Arguments schema for CloudWatch operations"""
    
    operation: CloudWatchOperation = Field(
        ...,
        description=(
            "CloudWatch operation to perform:\n"
            "- 'query_logs': Run CloudWatch Logs Insights query\n"
            "- 'get_metrics': Get metric statistics\n"
            "- 'list_log_groups': List available log groups\n"
            "- 'list_log_streams': List log streams in a log group\n"
            "- 'get_log_events': Get recent log events from a stream\n"
            "- 'put_metric_data': Publish custom metric data\n"
            "- 'describe_alarms': List CloudWatch alarms"
        )
    )
    
    # Log query parameters
    log_group_name: Optional[str] = Field(
        None,
        description="CloudWatch log group name (e.g., '/aws/lambda/my-function')"
    )
    
    query_string: Optional[str] = Field(
        None,
        description=(
            "CloudWatch Logs Insights query. Examples:\n"
            "- 'fields @timestamp, @message | sort @timestamp desc | limit 20'\n"
            "- 'filter @message like /ERROR/ | stats count() by bin(5m)'"
        )
    )
    
    log_stream_name: Optional[str] = Field(
        None,
        description="Specific log stream name within the log group"
    )
    
    # Time range parameters
    start_time: Optional[str] = Field(
        None,
        description=(
            "Start time for query (ISO format or relative like '-1h', '-30m', '-7d'). "
            "Examples: '2024-01-01T00:00:00', '-1h', '-24h'"
        )
    )
    
    end_time: Optional[str] = Field(
        None,
        description="End time for query (ISO format or 'now'). Default: now"
    )
    
    # Metric parameters
    namespace: Optional[str] = Field(
        None,
        description="CloudWatch metric namespace (e.g., 'AWS/Lambda', 'AWS/EC2', custom namespace)"
    )
    
    metric_name: Optional[str] = Field(
        None,
        description="Metric name to query (e.g., 'Duration', 'Invocations', 'CPUUtilization')"
    )
    
    dimensions: Optional[List[Dict[str, str]]] = Field(
        None,
        description=(
            "Metric dimensions as list of {Name: ..., Value: ...} dicts. "
            "Example: [{'Name': 'FunctionName', 'Value': 'my-function'}]"
        )
    )
    
    statistic: Optional[Literal["Average", "Sum", "Minimum", "Maximum", "SampleCount"]] = Field(
        "Average",
        description="Statistic to retrieve for metrics"
    )
    
    period: Optional[int] = Field(
        60,
        description="Period in seconds for metric data points (60, 300, 3600, etc.)"
    )
    
    # General parameters
    limit: Optional[int] = Field(
        50,
        description="Maximum number of results to return"
    )
    
    pattern: Optional[str] = Field(
        None,
        description="Filter pattern for log groups/streams (supports wildcards)"
    )
    
    # Custom metric publishing
    metric_value: Optional[float] = Field(
        None,
        description="Metric value to publish (for put_metric_data operation)"
    )
    
    unit: Optional[str] = Field(
        None,
        description="Metric unit (e.g., 'Seconds', 'Count', 'Bytes')"
    )
    
    @field_validator('start_time', mode='before')
    @classmethod
    def parse_time(cls, v):
        """Parse time string to timestamp"""
        if v is None or v == 'now':
            return v
        return v  # Will be parsed in the tool
    
    @field_validator('end_time', mode='before')
    @classmethod
    def parse_end_time(cls, v):
        """Parse end time string to timestamp"""
        if v is None or v == 'now':
            return v
        return v  # Will be parsed in the tool


class CloudWatchTool(AbstractTool):
    """
    Tool for querying AWS CloudWatch logs and metrics.
    
    Capabilities:
    - Query logs using CloudWatch Logs Insights
    - Retrieve metric statistics and timeseries data
    - List and explore log groups and streams
    - Get recent log events
    - Publish custom metrics
    - Check alarm status
    
    Example Usage:
        # Query logs for errors in last hour
        {
            "operation": "query_logs",
            "log_group_name": "/aws/lambda/my-function",
            "query_string": "fields @timestamp, @message | filter @message like /ERROR/ | limit 50",
            "start_time": "-1h"
        }
        
        # Get Lambda duration metrics
        {
            "operation": "get_metrics",
            "namespace": "AWS/Lambda",
            "metric_name": "Duration",
            "dimensions": [{"Name": "FunctionName", "Value": "my-function"}],
            "statistic": "Average",
            "start_time": "-24h"
        }
    """
    
    name: str = "cloudwatch"
    description: str = (
        "Query AWS CloudWatch logs and metrics. "
        "Supports log queries, metric retrieval, and monitoring operations."
    )
    args_schema: type[AbstractToolArgsSchema] = CloudWatchToolArgs
    
    def __init__(
        self,
        aws_id: str = 'default',
        region_name: Optional[str] = None,
        default_log_group: Optional[str] = None,
        max_query_wait: int = 30,
        **kwargs
    ):
        """
        Initialize CloudWatch tool.
        
        Args:
            aws_id: AWS credentials identifier
            region_name: AWS region
            default_log_group: Default log group for queries
            max_query_wait: Maximum seconds to wait for Insights query completion
            **kwargs: Additional AWS interface parameters
        """
        super().__init__()
        self.aws = AWSInterface(
            aws_id=aws_id,
            region_name=region_name,
            **kwargs
        )
        self.default_log_group = default_log_group or AWS_DEFAULT_CLOUDWATCH_LOG_GROUP
        self.max_query_wait = max_query_wait
    
    def _parse_relative_time(self, time_str: str) -> datetime:
        """
        Parse relative time strings like '-1h', '-30m', '-7d'.
        
        Args:
            time_str: Time string (e.g., '-1h', '-24h', '-7d')
            
        Returns:
            datetime object
        """
        if time_str == 'now' or time_str is None:
            return datetime.utcnow()
        
        # Try parsing as ISO format first
        try:
            return datetime.fromisoformat(time_str.replace('Z', '+00:00'))
        except (ValueError, AttributeError):
            pass
        
        # Parse relative time
        if time_str.startswith('-'):
            time_str = time_str[1:]
            
            # Extract number and unit
            import re
            match = re.match(r'(\d+)([smhd])', time_str)
            if not match:
                raise ValueError(f"Invalid time format: {time_str}")
            
            amount, unit = match.groups()
            amount = int(amount)
            
            if unit == 's':
                delta = timedelta(seconds=amount)
            elif unit == 'm':
                delta = timedelta(minutes=amount)
            elif unit == 'h':
                delta = timedelta(hours=amount)
            elif unit == 'd':
                delta = timedelta(days=amount)
            else:
                raise ValueError(f"Unknown time unit: {unit}")
            
            return datetime.utcnow() - delta
        
        raise ValueError(f"Invalid time format: {time_str}")
    
    async def _query_logs_insights(
        self,
        log_group_name: str,
        query_string: str,
        start_time: datetime,
        end_time: datetime,
        limit: int
    ) -> List[Dict[str, Any]]:
        """Execute CloudWatch Logs Insights query"""
        
        async with self.aws.client('logs') as logs:
            # Start query
            response = await logs.start_query(
                logGroupName=log_group_name,
                startTime=int(start_time.timestamp()),
                endTime=int(end_time.timestamp()),
                queryString=query_string,
                limit=limit
            )
            
            query_id = response['queryId']
            
            # Poll for results
            for _ in range(self.max_query_wait):
                result = await logs.get_query_results(queryId=query_id)
                
                status = result['status']
                
                if status == 'Complete':
                    # Parse results
                    parsed_results = []
                    for record in result.get('results', []):
                        parsed_record = {}
                        for field in record:
                            parsed_record[field['field']] = field['value']
                        parsed_results.append(parsed_record)
                    
                    return parsed_results
                
                elif status == 'Failed' or status == 'Cancelled':
                    raise RuntimeError(f"Query failed with status: {status}")
                
                await asyncio.sleep(1)
            
            raise TimeoutError(f"Query did not complete within {self.max_query_wait} seconds")
    
    async def _get_metrics(
        self,
        namespace: str,
        metric_name: str,
        dimensions: List[Dict[str, str]],
        statistic: str,
        start_time: datetime,
        end_time: datetime,
        period: int
    ) -> Dict[str, Any]:
        """Get metric statistics"""
        
        async with self.aws.client('cloudwatch') as cloudwatch:
            # Convert dimensions to proper format
            dims = [
                {'Name': d['Name'], 'Value': d['Value']}
                for d in (dimensions or [])
            ]
            
            response = await cloudwatch.get_metric_statistics(
                Namespace=namespace,
                MetricName=metric_name,
                Dimensions=dims,
                StartTime=start_time,
                EndTime=end_time,
                Period=period,
                Statistics=[statistic]
            )
            
            # Sort datapoints by timestamp
            datapoints = sorted(
                response.get('Datapoints', []),
                key=lambda x: x['Timestamp']
            )
            
            return {
                'label': response.get('Label', metric_name),
                'datapoints': [
                    {
                        'timestamp': dp['Timestamp'].isoformat(),
                        'value': dp.get(statistic),
                        'unit': dp.get('Unit')
                    }
                    for dp in datapoints
                ]
            }
    
    async def _list_log_groups(
        self,
        pattern: Optional[str] = None,
        limit: int = 50
    ) -> List[Dict[str, Any]]:
        """List CloudWatch log groups"""

        async with self.aws.client('logs') as logs:
            params: Dict[str, Any] = {}
            if pattern:
                params['logGroupNamePrefix'] = pattern

<<<<<<< HEAD
            log_groups: List[Dict[str, Any]] = []
            paginator = logs.get_paginator('describe_log_groups')

            async for page in paginator.paginate(**params):
                for lg in page.get('logGroups', []):
=======
            # Collect log groups across all pages (respecting user-provided limit)
            log_groups: List[Dict[str, Any]] = []
            next_token: Optional[str] = None

            while True:
                request_limit = min(50, max(1, limit - len(log_groups))) if limit else 50
                page_params = {**params, 'limit': request_limit}
                if next_token:
                    page_params['nextToken'] = next_token

                response = await logs.describe_log_groups(**page_params)

                for lg in response.get('logGroups', []):
>>>>>>> 7ae725d9
                    log_groups.append({
                        'name': lg['logGroupName'],
                        'creation_time': datetime.fromtimestamp(
                            lg['creationTime'] / 1000
                        ).isoformat(),
                        'stored_bytes': lg.get('storedBytes', 0),
                        'retention_days': lg.get('retentionInDays')
                    })

<<<<<<< HEAD
                if len(log_groups) >= limit:
                    break

            return log_groups[:limit]
=======
                    if limit and len(log_groups) >= limit:
                        return log_groups

                next_token = response.get('nextToken')
                if not next_token:
                    break

            return log_groups
>>>>>>> 7ae725d9
    
    async def _list_log_streams(
        self,
        log_group_name: str,
        limit: int = 50
    ) -> List[Dict[str, Any]]:
        """List log streams in a log group"""
        
        async with self.aws.client('logs') as logs:
            response = await logs.describe_log_streams(
                logGroupName=log_group_name,
                orderBy='LastEventTime',
                descending=True,
                limit=limit
            )
            
            return [
                {
                    'name': ls['logStreamName'],
                    'creation_time': datetime.fromtimestamp(
                        ls['creationTime'] / 1000
                    ).isoformat(),
                    'last_event_time': datetime.fromtimestamp(
                        ls.get('lastEventTimestamp', ls['creationTime']) / 1000
                    ).isoformat() if ls.get('lastEventTimestamp') else None,
                    'stored_bytes': ls.get('storedBytes', 0)
                }
                for ls in response.get('logStreams', [])
            ]
    
    async def _get_log_events(
        self,
        log_group_name: str,
        log_stream_name: str,
        start_time: Optional[datetime] = None,
        limit: int = 100
    ) -> List[Dict[str, Any]]:
        """Get log events from a specific log stream"""
        
        async with self.aws.client('logs') as logs:
            params = {
                'logGroupName': log_group_name,
                'logStreamName': log_stream_name,
                'limit': limit,
                'startFromHead': False  # Get most recent events first
            }
            
            if start_time:
                params['startTime'] = int(start_time.timestamp() * 1000)
            
            response = await logs.get_log_events(**params)
            
            return [
                {
                    'timestamp': datetime.fromtimestamp(
                        event['timestamp'] / 1000
                    ).isoformat(),
                    'message': event['message']
                }
                for event in response.get('events', [])
            ]
    
    async def _put_metric_data(
        self,
        namespace: str,
        metric_name: str,
        metric_value: float,
        dimensions: Optional[List[Dict[str, str]]] = None,
        unit: Optional[str] = None
    ) -> bool:
        """Publish custom metric data"""
        
        async with self.aws.client('cloudwatch') as cloudwatch:
            metric_data = {
                'MetricName': metric_name,
                'Value': metric_value,
                'Timestamp': datetime.utcnow()
            }
            
            if dimensions:
                metric_data['Dimensions'] = [
                    {'Name': d['Name'], 'Value': d['Value']}
                    for d in dimensions
                ]
            
            if unit:
                metric_data['Unit'] = unit
            
            await cloudwatch.put_metric_data(
                Namespace=namespace,
                MetricData=[metric_data]
            )
            
            return True
    
    async def _describe_alarms(
        self,
        pattern: Optional[str] = None,
        limit: int = 50
    ) -> List[Dict[str, Any]]:
        """List CloudWatch alarms"""
        
        async with self.aws.client('cloudwatch') as cloudwatch:
            params = {'MaxRecords': limit}
            if pattern:
                params['AlarmNamePrefix'] = pattern
            
            response = await cloudwatch.describe_alarms(**params)
            
            return [
                {
                    'name': alarm['AlarmName'],
                    'description': alarm.get('AlarmDescription'),
                    'state': alarm['StateValue'],
                    'state_reason': alarm.get('StateReason'),
                    'metric_name': alarm.get('MetricName'),
                    'namespace': alarm.get('Namespace'),
                    'comparison': alarm.get('ComparisonOperator'),
                    'threshold': alarm.get('Threshold'),
                    'evaluation_periods': alarm.get('EvaluationPeriods')
                }
                for alarm in response.get('MetricAlarms', [])
            ]
    
    async def _execute(self, **kwargs) -> ToolResult:
        """Execute CloudWatch operation"""
        
        try:
            operation = kwargs['operation']
            
            # Parse time parameters
            start_time = self._parse_relative_time(
                kwargs.get('start_time', '-1h')
            )
            end_time = self._parse_relative_time(
                kwargs.get('end_time', 'now')
            )
            
            # Route to appropriate method
            if operation == CloudWatchOperation.QUERY_LOGS:
                log_group = kwargs.get('log_group_name') or self.default_log_group
                if not log_group:
                    return ToolResult(
                        success=False,
                        status="error",
                        result=None,
                        error="log_group_name is required for query_logs operation",
                        metadata={},
                        timestamp=datetime.utcnow().isoformat()
                    )
                
                query_string = kwargs.get('query_string')
                if not query_string:
                    # Default query if none provided
                    query_string = (
                        "fields @timestamp, @message "
                        "| sort @timestamp desc "
                        f"| limit {kwargs.get('limit', 100)}"
                    )
                
                results = await self._query_logs_insights(
                    log_group_name=log_group,
                    query_string=query_string,
                    start_time=start_time,
                    end_time=end_time,
                    limit=kwargs.get('limit', 100)
                )
                
                return ToolResult(
                    success=True,
                    status="completed",
                    result={
                        'log_group': log_group,
                        'query': query_string,
                        'time_range': {
                            'start': start_time.isoformat(),
                            'end': end_time.isoformat()
                        },
                        'results': results,
                        'count': len(results)
                    },
                    error=None,
                    metadata={
                        'operation': 'query_logs',
                        'log_group': log_group
                    },
                    timestamp=datetime.utcnow().isoformat()
                )
            
            elif operation == CloudWatchOperation.GET_METRICS:
                if not kwargs.get('namespace') or not kwargs.get('metric_name'):
                    return ToolResult(
                        success=False,
                        status="error",
                        result=None,
                        error="namespace and metric_name are required for get_metrics",
                        metadata={},
                        timestamp=datetime.utcnow().isoformat()
                    )
                
                metrics = await self._get_metrics(
                    namespace=kwargs['namespace'],
                    metric_name=kwargs['metric_name'],
                    dimensions=kwargs.get('dimensions', []),
                    statistic=kwargs.get('statistic', 'Average'),
                    start_time=start_time,
                    end_time=end_time,
                    period=kwargs.get('period', 60)
                )
                
                return ToolResult(
                    success=True,
                    status="completed",
                    result=metrics,
                    error=None,
                    metadata={
                        'operation': 'get_metrics',
                        'namespace': kwargs['namespace'],
                        'metric_name': kwargs['metric_name']
                    },
                    timestamp=datetime.utcnow().isoformat()
                )
            
            elif operation == CloudWatchOperation.LIST_LOG_GROUPS:
                log_groups = await self._list_log_groups(
                    pattern=kwargs.get('pattern'),
                    limit=kwargs.get('limit', 50)
                )
                
                return ToolResult(
                    success=True,
                    status="completed",
                    result={
                        'log_groups': log_groups,
                        'count': len(log_groups)
                    },
                    error=None,
                    metadata={
                        'operation': 'list_log_groups',
                        'pattern': kwargs.get('pattern')
                    },
                    timestamp=datetime.utcnow().isoformat()
                )
            
            elif operation == CloudWatchOperation.LIST_LOG_STREAMS:
                if not kwargs.get('log_group_name'):
                    return ToolResult(
                        success=False,
                        status="error",
                        result=None,
                        error="log_group_name is required for list_log_streams",
                        metadata={},
                        timestamp=datetime.utcnow().isoformat()
                    )
                
                log_streams = await self._list_log_streams(
                    log_group_name=kwargs['log_group_name'],
                    limit=kwargs.get('limit', 50)
                )
                
                return ToolResult(
                    success=True,
                    status="completed",
                    result={
                        'log_group': kwargs['log_group_name'],
                        'log_streams': log_streams,
                        'count': len(log_streams)
                    },
                    error=None,
                    metadata={
                        'operation': 'list_log_streams',
                        'log_group': kwargs['log_group_name']
                    },
                    timestamp=datetime.utcnow().isoformat()
                )
            
            elif operation == CloudWatchOperation.GET_LOG_EVENTS:
                if not kwargs.get('log_group_name') or not kwargs.get('log_stream_name'):
                    return ToolResult(
                        success=False,
                        status="error",
                        result=None,
                        error="log_group_name and log_stream_name are required",
                        metadata={},
                        timestamp=datetime.utcnow().isoformat()
                    )
                
                events = await self._get_log_events(
                    log_group_name=kwargs['log_group_name'],
                    log_stream_name=kwargs['log_stream_name'],
                    start_time=start_time if kwargs.get('start_time') else None,
                    limit=kwargs.get('limit', 100)
                )
                
                return ToolResult(
                    success=True,
                    status="completed",
                    result={
                        'log_group': kwargs['log_group_name'],
                        'log_stream': kwargs['log_stream_name'],
                        'events': events,
                        'count': len(events)
                    },
                    error=None,
                    metadata={
                        'operation': 'get_log_events',
                        'log_group': kwargs['log_group_name'],
                        'log_stream': kwargs['log_stream_name']
                    },
                    timestamp=datetime.utcnow().isoformat()
                )
            
            elif operation == CloudWatchOperation.PUT_METRIC_DATA:
                if not all([
                    kwargs.get('namespace'),
                    kwargs.get('metric_name'),
                    kwargs.get('metric_value') is not None
                ]):
                    return ToolResult(
                        success=False,
                        status="error",
                        result=None,
                        error="namespace, metric_name, and metric_value are required",
                        metadata={},
                        timestamp=datetime.utcnow().isoformat()
                    )
                
                success = await self._put_metric_data(
                    namespace=kwargs['namespace'],
                    metric_name=kwargs['metric_name'],
                    metric_value=kwargs['metric_value'],
                    dimensions=kwargs.get('dimensions'),
                    unit=kwargs.get('unit')
                )
                
                return ToolResult(
                    success=True,
                    status="completed",
                    result={
                        'message': 'Metric data published successfully',
                        'namespace': kwargs['namespace'],
                        'metric_name': kwargs['metric_name'],
                        'value': kwargs['metric_value']
                    },
                    error=None,
                    metadata={
                        'operation': 'put_metric_data',
                        'namespace': kwargs['namespace'],
                        'metric_name': kwargs['metric_name']
                    },
                    timestamp=datetime.utcnow().isoformat()
                )
            
            elif operation == CloudWatchOperation.DESCRIBE_ALARMS:
                alarms = await self._describe_alarms(
                    pattern=kwargs.get('pattern'),
                    limit=kwargs.get('limit', 50)
                )
                
                return ToolResult(
                    success=True,
                    status="completed",
                    result={
                        'alarms': alarms,
                        'count': len(alarms)
                    },
                    error=None,
                    metadata={
                        'operation': 'describe_alarms',
                        'pattern': kwargs.get('pattern')
                    },
                    timestamp=datetime.utcnow().isoformat()
                )
            
            else:
                return ToolResult(
                    success=False,
                    status="error",
                    result=None,
                    error=f"Unknown operation: {operation}",
                    metadata={'operation': str(operation)},
                    timestamp=datetime.utcnow().isoformat()
                )
        
        except ClientError as e:
            error_code = e.response['Error']['Code']
            error_msg = e.response['Error']['Message']
            return ToolResult(
                success=False,
                status="aws_error",
                result=None,
                error=f"AWS Error ({error_code}): {error_msg}",
                metadata={
                    'error_code': error_code,
                    'operation': kwargs.get('operation', 'unknown')
                },
                timestamp=datetime.utcnow().isoformat()
            )
        
        except Exception as e:
            return ToolResult(
                success=False,
                status="error",
                result=None,
                error=f"CloudWatch operation failed: {str(e)}",
                metadata={
                    'operation': kwargs.get('operation', 'unknown'),
                    'exception_type': type(e).__name__
                },
                timestamp=datetime.utcnow().isoformat()
            )<|MERGE_RESOLUTION|>--- conflicted
+++ resolved
@@ -361,27 +361,11 @@
             if pattern:
                 params['logGroupNamePrefix'] = pattern
 
-<<<<<<< HEAD
             log_groups: List[Dict[str, Any]] = []
             paginator = logs.get_paginator('describe_log_groups')
 
             async for page in paginator.paginate(**params):
                 for lg in page.get('logGroups', []):
-=======
-            # Collect log groups across all pages (respecting user-provided limit)
-            log_groups: List[Dict[str, Any]] = []
-            next_token: Optional[str] = None
-
-            while True:
-                request_limit = min(50, max(1, limit - len(log_groups))) if limit else 50
-                page_params = {**params, 'limit': request_limit}
-                if next_token:
-                    page_params['nextToken'] = next_token
-
-                response = await logs.describe_log_groups(**page_params)
-
-                for lg in response.get('logGroups', []):
->>>>>>> 7ae725d9
                     log_groups.append({
                         'name': lg['logGroupName'],
                         'creation_time': datetime.fromtimestamp(
@@ -391,21 +375,10 @@
                         'retention_days': lg.get('retentionInDays')
                     })
 
-<<<<<<< HEAD
                 if len(log_groups) >= limit:
                     break
 
             return log_groups[:limit]
-=======
-                    if limit and len(log_groups) >= limit:
-                        return log_groups
-
-                next_token = response.get('nextToken')
-                if not next_token:
-                    break
-
-            return log_groups
->>>>>>> 7ae725d9
     
     async def _list_log_streams(
         self,
