--- conflicted
+++ resolved
@@ -115,13 +115,10 @@
     return this.titleText.textContent ?? this.opts.title;
   }
 
-<<<<<<< HEAD
   getIcon(): string {
     return this.opts.icon ?? "▣";
   }
 
-=======
->>>>>>> fd84a578
   private buildToolbar(): void {
     const defaultButtons: ToolbarButton[] = [
       {
