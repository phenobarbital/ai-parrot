--- conflicted
+++ resolved
@@ -87,7 +87,6 @@
   const crewSelectId = 'crew-select';
 
   let selectedCrew: CrewSummary | null = null;
-<<<<<<< HEAD
   const executionModeMeta = {
     sequential: {
       label: 'Sequential',
@@ -114,9 +113,6 @@
   let currentMode: CrewExecutionMode = 'sequential';
   let modeLocked = false;
   let lastModeCrewId: string | null = null;
-=======
-  let currentMode: CrewExecutionMode = 'sequential';
->>>>>>> 0e6d9d69
   let finalOutputRaw: unknown = null;
   let finalOutputHtml = '';
   let finalOutputList: unknown[] = [];
@@ -124,7 +120,6 @@
   let draggingIndex: number | null = null;
 
   $: selectedCrew = crews.find((crewItem) => crewItem.crew_id === selectedCrewId) ?? null;
-<<<<<<< HEAD
   $: if (selectedCrewId !== lastModeCrewId) {
     modeLocked = false;
     lastModeCrewId = selectedCrewId || null;
@@ -139,9 +134,6 @@
       currentMode = defaultMode;
     }
   }
-=======
-  $: currentMode = (crewDetails?.execution_mode ?? selectedCrew?.execution_mode ?? 'sequential') as CrewExecutionMode;
->>>>>>> 0e6d9d69
   $: rawAgentResponses =
     jobStatus?.result?.response && typeof jobStatus.result.response === 'object'
       ? (Object.entries(jobStatus.result.response) as [string, AgentResponse][])
@@ -236,7 +228,6 @@
     return agent?.name?.trim() || agentId;
   }
 
-<<<<<<< HEAD
   function getExecutionModeLabel(mode?: string | null) {
     if (!mode) {
       return '';
@@ -245,8 +236,6 @@
     return meta?.label ?? mode;
   }
 
-=======
->>>>>>> 0e6d9d69
   function moveAgentInSequence(fromIndex: number, toIndex: number) {
     if (fromIndex === toIndex || fromIndex < 0 || toIndex < 0) {
       return;
@@ -412,11 +401,7 @@
     }
 
     const executionOptions: crewApi.ExecuteCrewOptions = {
-<<<<<<< HEAD
       execution_mode: currentMode
-=======
-      kwargs: {}
->>>>>>> 0e6d9d69
     };
     let queryPayload: string | Record<string, string>;
 
@@ -541,7 +526,6 @@
     } else {
       parallelAgentTasks = {};
     }
-<<<<<<< HEAD
     jobStatus = null;
     jobError = '';
     statusMessage = '';
@@ -552,8 +536,6 @@
       currentMode = mode;
     }
     modeLocked = true;
-=======
->>>>>>> 0e6d9d69
     jobStatus = null;
     jobError = '';
     statusMessage = '';
@@ -658,7 +640,6 @@
         </div>
 
         {#if selectedCrew}
-<<<<<<< HEAD
           <div class="rounded-lg border border-base-300 bg-base-200/60 px-4 py-4 text-sm text-base-content/70">
             <div class="flex flex-col gap-4 md:flex-row md:items-start md:justify-between">
               <div class="space-y-1">
@@ -691,15 +672,6 @@
               <p class="mt-4 text-xs text-base-content/60">
                 <span class="font-semibold text-base-content">Agents:</span> {crewDetails.agents.length}
               </p>
-=======
-          <div class="rounded-lg border border-base-300 bg-base-200/60 px-4 py-3 text-sm text-base-content/70">
-            <span class="font-semibold text-base-content">Execution mode:</span>
-            <span class="ml-2 capitalize">{currentMode}</span>
-            {#if crewDetails?.agents}
-              <span class="ml-4 text-base-content/60">
-                <span class="font-semibold text-base-content">Agents:</span> {crewDetails.agents.length}
-              </span>
->>>>>>> 0e6d9d69
             {/if}
           </div>
         {/if}
